--- conflicted
+++ resolved
@@ -8,13 +8,9 @@
     'matplotlib-inline',
     'requests',
     'pandas',
-<<<<<<< HEAD
-    'gym',
+    'gym==0.21.0',
     'gpytorch',
     'scipy'
-=======
-    'gym==0.21.0'
->>>>>>> db5c22ed
 ]
 
 setup(
