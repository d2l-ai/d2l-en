--- conflicted
+++ resolved
@@ -55,11 +55,8 @@
 
 $$p(x_{t+1} \mid x_{t-1}) = \sum_{x_t} p(x_{t+1} \mid x_t) p(x_t \mid x_{t-1}).$$
 
-<<<<<<< HEAD
-Going into details of dynamic programming is beyond the scope of this section, but we will introduce it at :numref:`sec_bi_rnn` later. [Control](https://en.wikipedia.org/wiki/Control_theory) and [reinforcement learning](https://en.wikipedia.org/wiki/Reinforcement_learning) algorithms use such tools extensively.
-=======
-Going into details of dynamic programming is beyond the scope of this section, but we will introduce it in :numref:`sec_birnn`. Control and reinforcement learning algorithms use such tools extensively.
->>>>>>> e99221d3
+
+Going into details of dynamic programming is beyond the scope of this section, but we will introduce it in :numref:`sec_bi_rnn`. Control and reinforcement learning algorithms use such tools extensively.
 
 ### Causality
 
