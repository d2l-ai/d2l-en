# Generative Adversarial Networks
:label:`chapter_basic_gan`

Throughout most of this book, we've talked about how to make predictions. In some form or another, we used deep neural networks learned mappings from data points to labels. This kind of learning is called discriminative learning, as in, we'd like to be able to discriminate between photos cats and photos of dogs. Classifiers and regressors are both examples of discriminative learning. And neural networks trained by backpropagation have upended everything we thought we knew about discriminative learning on large complicated datasets. Classification accuracies on high-res images has gone from useless to human-level (with some caveats) in just 5-6 years. We'll spare you another spiel about all the other discriminative tasks where deep neural networks do astoundingly well.

But there's more to machine learning than just solving discriminative tasks. For example, given a large dataset, without any labels, we might want to learn a model that concisely captures the characteristics of this data. Given such a model, we could sample synthetic data points that resemble the distribution of the training data. For example, given a large corpus of photographs of faces, we might want to be able to generate a new photorealistic image that looks like it might plausibly have come from the same dataset. This kind of learning is called generative modeling.

Until recently, we had no method that could synthesize novel photorealistic images. But the success of deep neural networks for discriminative learning opened up new possibilities. One big trend over the last three years has been the application of discriminative deep nets to overcome challenges in problems that we don't generally think of as supervised learning problems. The recurrent neural network language models are one example of using a discriminative network (trained to predict the next character) that once trained can act as a generative model.

In 2014, a breakthrough paper introduced Generative adversarial networks (GANs) :cite:`Goodfellow.Pouget-Abadie.Mirza.ea.2014`, a clever new way to leverage the power of discriminative models to get good generative models. At their heart, GANs rely on the idea that a data generator is good if we cannot tell fake data apart from real data. In statistics, this is called a two-sample test - a test to answer the question whether datasets $X=\{x_1,\ldots,x_n\}$ and $X'=\{x'_1,\ldots,x'_n\}$ were drawn from the same distribution. The main difference between most statistics papers and GANs is that the latter use this idea in a constructive way. In other words, rather than just training a model to say "hey, these two datasets don't look like they came from the same distribution", they use the [two-sample test](https://en.wikipedia.org/wiki/Two-sample_hypothesis_testing) to provide training signals to a generative model. This allows us to improve the data generator until it generates something that resembles the real data. At the very least, it needs to fool the classifier. Even if our classifier is a state of the art deep neural network.

![Generative Adversarial Networks](../img/gan.svg)
:label:`fig_gan`

<<<<<<< HEAD
The GANs architecture is illustrated in :numref:`fig_gan`.
As you can see, there are two pieces to GANs - first off, we need a device (say, a deep network but it really could be anything, such as a game rendering engine) that might potentially be able to generate data that looks just like the real thing. If we are dealing with images, this needs to generate images. If we're dealing with speech, it needs to generate audio sequences, and so on. We call this the *generator network*. The second component is the *discriminator network*, which attempts to distinguish fake and real data from each other. Both networks are in competition with each other. The generator network attempts to fool the discriminator network. At that point, the discriminator network adapts to the new fake data. This information, in turn is used to improve the generator network, and so on.
=======
The GAN architecture is illustrated in :numref:`fig_gan`.
As you can see, there are two pieces in GAN architecture - first off, we need a device (say, a deep network but it really could be anything, such as a game rendering engine) that might potentially be able to generate data that looks just like the real thing. If we are dealing with images, this needs to generate images. If we're dealing with speech, it needs to generate audio sequences, and so on. We call this the generator network. The second component is the discriminator network. It attempts to distinguish fake and real data from each other. Both networks are in competition with each other. The generator network attempts to fool the discriminator network. At that point, the discriminator network adapts to the new fake data. This information, in turn is used to improve the generator network, and so on.
>>>>>>> 01647b6e

The discriminator is a binary classifier to distinguish if the input $x$ is real (from real data) or fake (from the generator). Typically, the discriminator outputs a scalar prediction $o\in\mathbb R$ for input $\mathbf x$, such as using a dense layer with hidden size 1, and then applies sigmoid function to obtain the predicted probability $D(\mathbf x) = 1/(1+e^{-o})$. Assume the label $y$ for the true data is $1$ and $0$ for the fake data. We train the discriminator to minimize the cross entropy loss, *i.e.*,

$$ \min_D \{ - y \log D(\mathbf x) - (1-y)\log(1-D(\mathbf x)) \},$$

For the generator, it first draws some parameter $\mathbf z\in\mathbb R^d$ from a source of randomness, *e.g.*, a normal distribution $\mathbf z \sim \mathcal{N} (0,1)$. We often call $\mathbf z$ as the latent variable.
It then applies a function to generate $\mathbf x'=G(\mathbf z)$. The goal of the generator is to fool the discriminator to classify $\mathbf x'=G(\mathbf z)$ as true data, *i.e.*, we want $D( G(\mathbf z)) \approx 1$.
In other words, for a given discriminator $D$, we update the parameters of the generator $G$ to maximize the cross entropy loss when $y=0$, *i.e.*,

$$ \max_G \{ - (1-y) \log(1-D(G(\mathbf z))) \} = \max_G \{ - \log(1-D(G(\mathbf z))) \}.$$

If the generator does a perfect job, then $D(\mathbf x')\approx 1$ so the above loss near 0, which results the gradients are too small to make a good progress for the discriminator. So commonly we minimize the following loss:

$$ \min_G \{ - y \log(D(G(\mathbf z))) \} = \min_G \{ - \log(D(G(\mathbf z))) \}, $$

which is just feed $\mathbf x'=G(\mathbf z)$ into the discriminator but giving label $y=1$.


To sum up, $D$ and $G$ are playing a "minimax" game with the comprehensive objective function:

$$min_D max_G \{ -E_{x \sim \text{Data}} log D(\mathbf x) - E_{z \sim \text{Noise}} log(1 - D(G(\mathbf z))) \}.$$



Many of the GANs applications are in the context of images. As a demonstration purpose, we're going to content ourselves with fitting a much simpler distribution first. We will illustrate what happens if we use GANs to build the world's most inefficient estimator of parameters for a Gaussian. Let's get started.

```{.python .input  n=1}
%matplotlib inline
import d2l
from mxnet import np, npx, gluon, autograd, init
from mxnet.gluon import nn
npx.set_np()
```

## Generate some "real" data

Since this is going to be the world's lamest example, we simply generate data drawn from a Gaussian.

```{.python .input  n=2}
X = np.random.normal(size=(1000, 2))
A = np.array([[1, 2], [-0.1, 0.5]])
b = np.array([1, 2])
data = X.dot(A) + b
```

Let's see what we got. This should be a Gaussian shifted in some rather arbitrary way with mean $b$ and covariance matrix $A^TA$.

```{.python .input  n=3}
d2l.set_figsize((3.5, 2.5))
d2l.plt.scatter(data[:100,0].asnumpy(), data[:100,1].asnumpy());
print("The covariance matrix is\n%s" % np.dot(A.T, A))
```

```{.python .input  n=4}
batch_size = 8
data_iter = d2l.load_array((data,), batch_size)
```

## Generator

Our generator network will be the simplest network possible - a single layer linear model. This is since we'll be driving that linear network with a Gaussian data generator. Hence, it literally only needs to learn the parameters to fake things perfectly.

```{.python .input  n=5}
net_G = nn.Sequential()
net_G.add(nn.Dense(2))
```

## Discriminator

For the discriminator we will be a bit more discriminating: we will use an MLP with 3 layers to make things a bit more interesting.

```{.python .input  n=6}
net_D = nn.Sequential()
net_D.add(nn.Dense(5, activation='tanh'),
          nn.Dense(3, activation='tanh'),
          nn.Dense(1))
```

## Training

First we define a function to update the discriminator.

```{.python .input  n=7}
# Save to the d2l package.
def update_D(X, Z, net_D, net_G, loss, trainer_D):
    """Update discriminator"""
    batch_size = X.shape[0]
    ones = np.ones((batch_size,), ctx=X.context)
    zeros = np.zeros((batch_size,), ctx=X.context)
    with autograd.record():
        real_Y = net_D(X)
        fake_X = net_G(Z)
        # Don't need to compute gradient for net_G, detach it from
        # computing gradients.
        fake_Y = net_D(fake_X.detach())
        loss_D = (loss(real_Y, ones) + loss(fake_Y, zeros)) / 2
    loss_D.backward()
    trainer_D.step(batch_size)
    return float(loss_D.sum())
```

The generator is updated similarly. Here we reuse the cross entropy loss but change the label of the fake data from $0$ to $1$.

```{.python .input  n=8}
# Save to the d2l package.
def update_G(Z, net_D, net_G, loss, trainer_G):  # saved in d2l
    """Update generator"""
    batch_size = Z.shape[0]
    ones = np.ones((batch_size,), ctx=Z.context)
    with autograd.record():
        # We could reuse fake_X from update_D to save computation.
        fake_X = net_G(Z)
        # Recomputing fake_Y is needed since net_D is changed.
        fake_Y = net_D(fake_X)
        loss_G = loss(fake_Y, ones)
    loss_G.backward()
    trainer_G.step(batch_size)
    return float(loss_G.sum())
```

Both the discriminator and the generator performs a binary logistic regression with the cross entropy loss. We use Adam to smooth the training process. In each iteration, we first update the discriminator and then the generator. We visualize both losses and generated examples.

```{.python .input  n=9}
def train(net_D, net_G, data_iter, num_epochs, lr_D, lr_G, latent_dim, data):
    loss = gluon.loss.SigmoidBCELoss()
    net_D.initialize(init=init.Normal(0.02), force_reinit=True)
    net_G.initialize(init=init.Normal(0.02), force_reinit=True)
    trainer_D = gluon.Trainer(net_D.collect_params(),
                              'adam', {'learning_rate': lr_D})
    trainer_G = gluon.Trainer(net_G.collect_params(),
                              'adam', {'learning_rate': lr_G})
    animator = d2l.Animator(xlabel='epoch', ylabel='loss',
                            xlim=[1, num_epochs], nrows=2, figsize=(5,5),
                            legend=['generator', 'discriminator'])
    animator.fig.subplots_adjust(hspace=0.3)
    for epoch in range(1, num_epochs+1):
        # Train one epoch
        timer = d2l.Timer()
        metric = d2l.Accumulator(3)  # loss_D, loss_G, num_examples
        for X in data_iter:
            batch_size = X.shape[0]
            Z = np.random.normal(0, 1, size=(batch_size, latent_dim))
            metric.add(update_D(X, Z, net_D, net_G, loss, trainer_D),
                        update_G(Z, net_D, net_G, loss, trainer_G),
                        batch_size)
        # Visualize generated examples
        Z = np.random.normal(0, 1, size=(100, latent_dim))
        fake_X = net_G(Z).asnumpy()
        animator.axes[1].cla()
        animator.axes[1].scatter(data[:,0], data[:,1])
        animator.axes[1].scatter(fake_X[:,0], fake_X[:,1])
        animator.axes[1].legend(['real', 'generated'])
        # Show the losses
        loss_D, loss_G = metric[0]/metric[2], metric[1]/metric[2]
        animator.add(epoch, (loss_D, loss_G))
    print('loss_D %.3f, loss_G %.3f, %d examples/sec' % (
        loss_D, loss_G, metric[2]/timer.stop()))
```

Now we specify the hyper-parameters to fit the Gaussian distribution.

```{.python .input  n=10}
lr_D, lr_G, latent_dim, num_epochs = 0.05, 0.005, 2, 20
train(net_D, net_G, data_iter, num_epochs, lr_D, lr_G,
      latent_dim, data[:100].asnumpy())
```

## Summary

* Generative adversarial networks (GANs) composes of two deep networks, the generator and the discriminator.
* The generator generates the image as much closer to the true image as possible to fool the discriminator, via maximizing the cross entropy loss, *i.e.*, $\max \log(D(\mathbf{x'}))$.
* The discriminator tries to distinguish the generated images from the true images, via minimizing the cross entropy loss, *i.e.*, $\min - y \log D(\mathbf{x}) - (1-y)\log(1-D(\mathbf{x}))$.

## Exercises

* Does an equilibrium exist where the generator wins, *i.e.* the discriminator ends up unable to distinguish the two distributions on finite samples?


## Scan the QR Code to [Discuss](https://discuss.mxnet.io/t/gan-discussion/4353)

![](../img/qr_gan.svg)<|MERGE_RESOLUTION|>--- conflicted
+++ resolved
@@ -12,13 +12,10 @@
 ![Generative Adversarial Networks](../img/gan.svg)
 :label:`fig_gan`
 
-<<<<<<< HEAD
-The GANs architecture is illustrated in :numref:`fig_gan`.
-As you can see, there are two pieces to GANs - first off, we need a device (say, a deep network but it really could be anything, such as a game rendering engine) that might potentially be able to generate data that looks just like the real thing. If we are dealing with images, this needs to generate images. If we're dealing with speech, it needs to generate audio sequences, and so on. We call this the *generator network*. The second component is the *discriminator network*, which attempts to distinguish fake and real data from each other. Both networks are in competition with each other. The generator network attempts to fool the discriminator network. At that point, the discriminator network adapts to the new fake data. This information, in turn is used to improve the generator network, and so on.
-=======
+
 The GAN architecture is illustrated in :numref:`fig_gan`.
 As you can see, there are two pieces in GAN architecture - first off, we need a device (say, a deep network but it really could be anything, such as a game rendering engine) that might potentially be able to generate data that looks just like the real thing. If we are dealing with images, this needs to generate images. If we're dealing with speech, it needs to generate audio sequences, and so on. We call this the generator network. The second component is the discriminator network. It attempts to distinguish fake and real data from each other. Both networks are in competition with each other. The generator network attempts to fool the discriminator network. At that point, the discriminator network adapts to the new fake data. This information, in turn is used to improve the generator network, and so on.
->>>>>>> 01647b6e
+
 
 The discriminator is a binary classifier to distinguish if the input $x$ is real (from real data) or fake (from the generator). Typically, the discriminator outputs a scalar prediction $o\in\mathbb R$ for input $\mathbf x$, such as using a dense layer with hidden size 1, and then applies sigmoid function to obtain the predicted probability $D(\mathbf x) = 1/(1+e^{-o})$. Assume the label $y$ for the true data is $1$ and $0$ for the fake data. We train the discriminator to minimize the cross entropy loss, *i.e.*,
 
