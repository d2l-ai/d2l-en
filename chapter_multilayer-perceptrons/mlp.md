--- conflicted
+++ resolved
@@ -298,11 +298,7 @@
 elements and discards all negative elements 
 (setting the corresponding activations to 0).
 To gain some intuition, we can plot the function.
-<<<<<<< HEAD
-=======
-Because it is used so commonly, `ndarray` 
-supports the `relu` function as a native operator.
->>>>>>> 42e68537
+
 As you can see, the activation function is piecewise linear.
 
 ```{.python .input  n=2}
