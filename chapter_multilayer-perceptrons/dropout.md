# Dropout
:label:`sec_dropout`

Just now, in :numref:`sec_weight_decay`,
we introduced the classical approach
to regularizing statistical models 
by penalizing the $\ell_2$ norm of the weights.
In probabilistic terms, we could justify this technique
by arguing that we have assumed a prior belief
that weights take values from 
a Gaussian distribution with mean $0$.
More intuitively, we might argue
that we encouraged the model to spread out its weights
among many features and rather than depending too much
on a small number of potentially spurious associations.

## Overfitting Revisited

Faced with more features than examples, 
linear models tend to overfit.
But given more examples than features,
we can generally count on linear models not to overfit.
Unfortunately, the reliability with which
linear models generalize comes at a cost:
Naively applied, linear models do not take 
into account interactions among features.
For every feature, a linear model must assign
either a positive or a negative weight, ignoring context.

In traditional texts, this fundamental tension 
between generalizability and flexibility
is described as the *bias-variance tradeoff*.
Linear models have high bias
(they can only represent a small class of functions),
but low variance (they give similar results
across different random samples of the data).

Deep neural networks inhabit the opposite 
end of the bias-variance spectrum.
Unlike linear models, neural networks,
are not confined to looking at each feature individually.
They can learn interactions among groups of features.
For example, they might infer that 
“Nigeria” and “Western Union” appearing 
together in an email indicates spam
but that separately they do not.

Even when we have far more examples than features,
deep neural networks are capable of overfitting.
In 2017, a group of researchers demonstrated
the extreme flexibility of neural networks
by training deep nets on randomly-labeled images.
Despite the absence of any true pattern
linking the inputs to the outputs,
they found that the neural network optimized by SGD,
could label every image in the training set perfectly.

Consider what this means.
If the labels are assigned uniformly
at random and there are 10 classes,
then no classifier can do better 
than 10% accuracy on holdout data.
The generalization gap here is a whopping 90%.
If our models so expressive that they 
can overfit this badly, then when should
we expect them not to overfit?
The mathemtatical foundations for 
the puzzling generalization properties
of deep networks remain open research questions,
and we encourage the theoretically-oriented 
reader to dig deeperinto the topic.
For now, we turn to the more terrestrial investigation of 
practical tools that tend (empirically)
to improve the generalization of deep nets.


## Robustness through Perturbations

Let's think briefly about what we 
expect from a good predictive model.
We want it to peform well on unseen data.
Classical generalization theory
suggests that to close the gap between
train and test performance, 
we should aim for a *simple* model.
Simplicity can come in the form
of a small number of dimensions,
as we explored when discussing 
linear models monomial basis functions
:numref:`sec_model_selection`.
As we saw when discussing weight decay 
($\ell_2$ regularization) :numref:`sec_weight_decay`,
the (inverse) norm of the parameters 
represents another useful measure of simplicity.
Another useful notion of simplicity is smoothness,
i.e., that the function should not be sensitive
to small changed to its inputs.
For instance, when we classify images,
we would expect that adding some random noise
to the pixels should be mostly harmless.

In 1995, Christopher Bishop formalized
this idea when he proved that training with input noise 
is equivalent to Tikhonov regularization :cite:`Bishop.1995`.
This work drew a clear mathematical connection
between the requirement that a function be smooth (and thus simple),
and the requirement that it be resilient 
to perturbations in the input.

Then, in 2014, Srivastava et al. :cite:`Srivastava.Hinton.Krizhevsky.ea.2014`
developed a clever idea for how to apply Bishop's idea
to the *internal* layers of the network, too.
Namely, they proposed to inject noise 
into each layer of the network
before calculating the subsequent layer during training.
They realized that when training 
a deep network with many layers,
enforcing smoothness just on the input-output mapping.

Their idea, called *dropout*, involves 
injecting noise while computing 
each internal layer during forward propagation,
and it has become a standard technique
for training neural networks.
The method is called *dropout* because we literally
*drop out* some neurons during training.
Throughout training, on each iteration,
standard dropout consists of zeroing out 
some fraction (typically 50%) of the nodes in each layer
before calculating the subsequent layer.

To be clear, we are imposing 
our own narrative with the link to Bishop.
The original paper on dropout
offers intuition through a surprising 
analogy to sexual reproduction.
The authors argue that neural network overfitting
is characterized by a state in which 
each layer an relies on a specifc 
pattern of activations in the previous layer,
calling this condition *co-adaptation*.
Dropout, they claim, breaks up co-adaptation
just as sexual reproduction is argued to 
break up co-adapted genes. 

The key challenge then is *how* to inject this noise.
One idea is too inject the noise in an *unbiased* manner
so that the expected value of each layer---fixing 
the others equal to the value it would have taken absent noise.

In Bishop's work, he added Gaussian noise 
to the inputs to a linear model:
At each training iteration, he added noise
sampled from a distribution with mean zero
$\epsilon \sim \mathcal{N}(0,\sigma^2)$ to the input $\mathbf{x}$,
yielding a perturbed point $\mathbf{x}' = \mathbf{x} + \epsilon$.
In expectation, $E[\mathbf{x}'] = \mathbf{x}$.

In standard dropout regularization,
one debiases each layer by normalizing 
by the fraction of nodes that were retained (not dropped out).
In other words, dropout with *dropout probability* $p$ 
is applied as follows:

$$
\begin{aligned}
h' =
\begin{cases}
    0 & \text{ with probability } p \\
    \frac{h}{1-p} & \text{ otherwise}
\end{cases}
\end{aligned}
$$

By design, the expectation remains unchanged, i.e., $E[h'] = h$.
Intermediate activations $h$ are replaced by
a random variable $h'$ with matching expectation.



## Dropout in Practice

Recall the multilayer perceptron (:numref:`sec_mlp`) 
with a hidden layer and 5 hidden units. 
Its architecture is given by

$$
\begin{aligned}
    h & = \sigma(W_1 x + b_1), \\
    o & = W_2 h + b_2, \\
    \hat{y} & = \mathrm{softmax}(o).
\end{aligned}
$$

When we apply dropout to a hidden layer,
zeroing out each hidden unit with probability $p$,
the result can be viewed as a network 
containing only a subset of the original neurons.
In :numref:`fig_dropout2`, $h_2$ and $h_5$ are removed.
Consequently, the calculation of $y$ 
no longer depends on $h_2$ and $h_5$
and their respective gradient also vanishes 
when performing backprop.
In this way, the calculation of the output layer
cannot be overly dependent on any 
one element of $h_1, \ldots, h_5$.

![MLP before and after dropout](../img/dropout2.svg)
:label:`fig_dropout2`

Typically, ***we disable dropout at test time***.
Given a trained model and a new example,
we do not drop out any nodes 
(and thus do not need to normalize).
However, there are some exceptions:
some researchers use dropout at test time as a heuristic 
for estimating the *uncertainty* of neural network predictions:
if the predictions agree across many different dropout masks,
then we might say that the network is more confident.
For now we will put off uncertainty estimation 
for subsequent chapters and volumes.


## Implementation from Scratch

To implement the dropout function for a single layer,
we must draw as many samples 
from a Bernoulli (binary) random variable
as our layer has dimensions, 
where the random variable takes value $1$ (keep) 
with probability $1-p$ and $0$ (drop) with probability $p$.
One easy way to implement this is to first draw samples
from the uniform distribution $U[0, 1]$.
then we can keep those nodes for which the corresponding
sample is greater than $p$, dropping the rest.

In the following code, we implement a `dropout` function
that drops out the elements in the `ndarray` input `X`
with probability `drop_prob`,
rescaling the remainder as described above
(dividing the survivors by `1.0-drop_prob`).

```{.python .input  n=1}
import d2l
from mxnet import autograd, gluon, init, np, npx
from mxnet.gluon import nn
npx.set_np()

def dropout(X, drop_prob):
    assert 0 <= drop_prob <= 1
    # In this case, all elements are dropped out
    if drop_prob == 1:
        return np.zeros_like(X)
    mask = np.random.uniform(0, 1, X.shape) > drop_prob
    return mask.astype(np.float32) * X / (1.0-drop_prob)
```

We can test out the `dropout` function on a few examples.
In the following lines of code, 
we pass our input `X` through the dropout operation,
with probabilities 0, 0.5, and 1, respectively.

```{.python .input  n=2}
X = np.arange(16).reshape(2, 8)
print(dropout(X, 0))
print(dropout(X, 0.5))
print(dropout(X, 1))
```

### Defining Model Parameters

Again, we work with the Fashion-MNIST dataset
introduced in :numref:`sec_softmax_scratch`.
We define a multilayer perceptron with 
two hidden layers containing 256 outputs each.

```{.python .input  n=3}
num_inputs, num_outputs, num_hiddens1, num_hiddens2 = 784, 10, 256, 256

W1 = np.random.normal(scale=0.01, size=(num_inputs, num_hiddens1))
b1 = np.zeros(num_hiddens1)
W2 = np.random.normal(scale=0.01, size=(num_hiddens1, num_hiddens2))
b2 = np.zeros(num_hiddens2)
W3 = np.random.normal(scale=0.01, size=(num_hiddens2, num_outputs))
b3 = np.zeros(num_outputs)

params = [W1, b1, W2, b2, W3, b3]
for param in params:
    param.attach_grad()
```

### Defining the Model

The model below applies dropout to the output 
of each hidden layer (following the activation function).
We can set dropout probabilities for each layer separately.
A common trend is to set
a lower dropout probability closer to the input layer.
Below we set it to 0.2 and 0.5 for the first 
and second hidden layer respectively.
 By using the `is_training` function described in :numref:`sec_autograd`,
 we can ensure that dropout is only active during training.

```{.python .input  n=4}
drop_prob1, drop_prob2 = 0.2, 0.5

def net(X):
    X = X.reshape(-1, num_inputs)
    H1 = npx.relu(np.dot(X, W1) + b1)
    # Use dropout only when training the model
    if autograd.is_training():
        # Add a dropout layer after the first fully connected layer
        H1 = dropout(H1, drop_prob1)
    H2 = npx.relu(np.dot(H1, W2) + b2)
    if autograd.is_training():
        # Add a dropout layer after the second fully connected layer
        H2 = dropout(H2, drop_prob2)
    return np.dot(H2, W3) + b3
```

### Training and Testing

This is similar to the training and testing of multilayer perceptrons described previously.

```{.python .input  n=5}
num_epochs, lr, batch_size = 10, 0.5, 256
loss = gluon.loss.SoftmaxCrossEntropyLoss()
train_iter, test_iter = d2l.load_data_fashion_mnist(batch_size)
d2l.train_ch3(net, train_iter, test_iter, loss, num_epochs,
              lambda batch_size: d2l.sgd(params, lr, batch_size))
```

## Concise Implementation

Using Gluon, all we need to do is add a `Dropout` layer
(also in the `nn` package)
after each fully-connected layer, 
passing in the dropout probability
as the only argument to its constructor.
During training, the `Dropout` layer will randomly
drop out outputs of the previous layer
(or equivalently, the inputs to the subsequent layer)
according to the specified dropout probability.
When MXNet is not in training mode,
the `Dropout` layer simply passes the data through during testing.

```{.python .input  n=6}
net = nn.Sequential()
net.add(nn.Dense(256, activation="relu"),
        # Add a dropout layer after the first fully connected layer
        nn.Dropout(drop_prob1),
        nn.Dense(256, activation="relu"),
        # Add a dropout layer after the second fully connected layer
        nn.Dropout(drop_prob2),
        nn.Dense(10))
net.initialize(init.Normal(sigma=0.01))
```

Next, we train and test the model.

```{.python .input  n=7}
trainer = gluon.Trainer(net.collect_params(), 'sgd', {'learning_rate': lr})
d2l.train_ch3(net, train_iter, test_iter, loss, num_epochs, trainer)
```

## Summary

* Beyond controlling the number of dimensions and the size of the weight vector, dropout is yet another tool to avoid overfitting. Often all three are used jointly.
* Dropout replaces an activation $h$ with a random variable $h'$ with expected value $h$ and with variance given by the dropout probability $p$.
* Dropout is only used during training.


## Exercises

1. What happens if you change the dropout probabilities for layers 1 and 2? In particular, what happens if you switch the ones for both layers? Design an experiment to answer these questions, describe your results quantitatively, and summarize the qualitative takeaways.
1. Increase the number of epochs and compare the results obtained when using dropout with those when not using it.
<<<<<<< HEAD
1. Compute the variance of the activation random variables after applying dropout.
1. Why should you typically not using dropout?
1. If changes are made to the model to make it more complex, such as adding hidden layer units, will the effect of using dropout to cope with overfitting be more obvious?
1. Using the model in this section as an example, compare the effects of using dropout and weight decay. What if dropout and weight decay are used at the same time?
=======
1. What is the variance of the activations in each hidden layer when dropout is and is not applied? Draw a plot to show how this quantity evolves over time for both models. 
1. Why is dropout not typically used at test time?
1. Using the model in this section as an example, compare the effects of using dropout and weight decay. What happens when dropout and weight decay are used at the same time? Are the results additive, are their diminish returns or (worse), do they cancel each other out?
>>>>>>> c34fd824
1. What happens if we apply dropout to the individual weights of the weight matrix rather than the activations?
1. Invent another technique for injecting random noise at each layer that is different from the standard dropout technique. Can you develop a method that outperforms dropout on the FashionMNIST dataset (for a fixed architecture)?


## [Discussions](https://discuss.mxnet.io/t/2343)

![](../img/qr_dropout.svg)<|MERGE_RESOLUTION|>--- conflicted
+++ resolved
@@ -374,16 +374,9 @@
 
 1. What happens if you change the dropout probabilities for layers 1 and 2? In particular, what happens if you switch the ones for both layers? Design an experiment to answer these questions, describe your results quantitatively, and summarize the qualitative takeaways.
 1. Increase the number of epochs and compare the results obtained when using dropout with those when not using it.
-<<<<<<< HEAD
-1. Compute the variance of the activation random variables after applying dropout.
-1. Why should you typically not using dropout?
-1. If changes are made to the model to make it more complex, such as adding hidden layer units, will the effect of using dropout to cope with overfitting be more obvious?
-1. Using the model in this section as an example, compare the effects of using dropout and weight decay. What if dropout and weight decay are used at the same time?
-=======
 1. What is the variance of the activations in each hidden layer when dropout is and is not applied? Draw a plot to show how this quantity evolves over time for both models. 
 1. Why is dropout not typically used at test time?
 1. Using the model in this section as an example, compare the effects of using dropout and weight decay. What happens when dropout and weight decay are used at the same time? Are the results additive, are their diminish returns or (worse), do they cancel each other out?
->>>>>>> c34fd824
 1. What happens if we apply dropout to the individual weights of the weight matrix rather than the activations?
 1. Invent another technique for injecting random noise at each layer that is different from the standard dropout technique. Can you develop a method that outperforms dropout on the FashionMNIST dataset (for a fixed architecture)?
 
