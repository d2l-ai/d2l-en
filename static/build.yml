--- conflicted
+++ resolved
@@ -5,15 +5,9 @@
     - ..  # d2l
     - git+https://github.com/d2l-ai/d2l-book
     - mxnet-cu101==1.7.0
-<<<<<<< HEAD
-    - torch==1.8.0+cu101
-    - -f https://download.pytorch.org/whl/torch_stable.html
-    - torchvision==0.9.0+cu101
-=======
     - torch==1.8.1+cu101
     - -f https://download.pytorch.org/whl/torch_stable.html
     - torchvision==0.9.1+cu101
->>>>>>> 9936b33c
     - -f https://download.pytorch.org/whl/torch_stable.html
     - tensorflow==2.3.1
     - tensorflow-probability==0.11.1
