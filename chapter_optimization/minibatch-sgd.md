--- conflicted
+++ resolved
@@ -37,7 +37,6 @@
 ```
 
 ```{.python .input}
-<<<<<<< HEAD
 #@tab tensorflow
 %matplotlib inline
 from d2l import tensorflow as d2l
@@ -51,7 +50,6 @@
 A = np.zeros((256, 256))
 B = np.random.normal(0, 1, (256, 256))
 C = np.random.normal(0, 1, (256, 256))
-=======
 #@tab pytorch
 %matplotlib inline
 from d2l import torch as d2l
@@ -63,7 +61,6 @@
 A = torch.zeros(256, 256)
 B = torch.randn(256, 256)
 C = torch.randn(256, 256)
->>>>>>> c1509788
 ```
 
 Element-wise assignment simply iterates over all rows and columns of $\mathbf{B}$ and $\mathbf{C}$ respectively to assign the value to $\mathbf{A}$.
@@ -79,20 +76,14 @@
 ```
 
 ```{.python .input}
-<<<<<<< HEAD
-#@tab tensorflow
-=======
-#@tab pytorch
->>>>>>> c1509788
+#@tab tensorflow
+#@tab pytorch
 # Compute A = BC one element at a time
 timer.start()
 for i in range(256):
     for j in range(256):
-<<<<<<< HEAD
         A[i, j] = tf.tensordot(B[i, :], C[:, j], axes=1)
-=======
         A[i, j] = torch.dot(B[i, :], C[:, j])
->>>>>>> c1509788
 timer.stop()
 ```
 
@@ -108,18 +99,15 @@
 ```
 
 ```{.python .input}
-<<<<<<< HEAD
 #@tab tensorflow
 timer.start()
 for j in range(256):
     A[:, j] = tf.tensordot(B, C[:, j], axes=1)
-=======
 #@tab pytorch
 # Compute A = BC one column at a time
 timer.start()
 for j in range(256):
     A[:, j] = torch.mv(B, C[:, j])
->>>>>>> c1509788
 timer.stop()
 ```
 
@@ -139,16 +127,13 @@
 ```
 
 ```{.python .input}
-<<<<<<< HEAD
 #@tab tensorflow
 timer.start()
 A = tf.tensordot(B, C, axes=1)
-=======
 #@tab pytorch
 # Compute A = BC in one go
 timer.start()
 A = torch.mm(B, C)
->>>>>>> c1509788
 timer.stop()
 
 # Multiply and add count as separate operations (fused in practice)
@@ -182,19 +167,16 @@
 ```
 
 ```{.python .input}
-<<<<<<< HEAD
 #@tab tensorflow
 #converting tensor to numpy array
 A = A.numpy()
 timer.start()
 for j in range(0, 256, 64):
     A[:, j:j+64] = tf.tensordot(B, C[:, j:j+64], axes=1)
-=======
 #@tab pytorch
 timer.start()
 for j in range(0, 256, 64):
     A[:, j:j+64] = torch.mm(B, C[:, j:j+64])
->>>>>>> c1509788
 timer.stop()
 print(f'performance in Gigaflops: block {2 / timer.times[3]:.3f}')
 ```
@@ -221,11 +203,8 @@
 ```
 
 ```{.python .input}
-<<<<<<< HEAD
-#@tab tensorflow
-=======
-#@tab pytorch
->>>>>>> c1509788
+#@tab tensorflow
+#@tab pytorch
 #@save
 d2l.DATA_HUB['airfoil'] = (d2l.DATA_URL + 'airfoil_self_noise.dat',
                            '76e5be1548fd8222e5074cf0faae75edff8cf93f')
@@ -234,11 +213,8 @@
 def get_data_ch11(batch_size=10, n=1500):
     data = np.genfromtxt(d2l.download('airfoil'),
                          dtype=np.float32, delimiter='\t')
-<<<<<<< HEAD
     data = (data - data.mean(axis=0)) / data.std(axis=0)
-=======
     data = torch.from_numpy((data - data.mean(axis=0)) / data.std(axis=0))
->>>>>>> c1509788
     data_iter = d2l.load_array((data[:n, :-1], data[:n, -1]), batch_size, is_train=True)
     return data_iter, data.shape[1]-1
 ```
@@ -258,18 +234,15 @@
 ```
 
 ```{.python .input}
-<<<<<<< HEAD
 #@tab tensorflow
 def sgd(params, grads, states, hyperparams):
     for param, grad in zip(params, grads):
         param.assign_sub(hyperparams['lr']*grad)
-=======
 #@tab pytorch
 def sgd(params, states, hyperparams):  #@save
     for p in params:
         p.data.sub_(hyperparams['lr'] * p.grad)
         p.grad.data.zero_()
->>>>>>> c1509788
 ```
 
 Next, we implement a generic training function to facilitate the use of the other optimization algorithms introduced later in this chapter. It initializes a linear regression model and can be used to train the model with minibatch SGD and other algorithms introduced subsequently.
@@ -305,7 +278,6 @@
 ```
 
 ```{.python .input}
-<<<<<<< HEAD
 #@tab tensorflow
 #@save
 def train_ch11(trainer_fn, states, hyperparams, data_iter,
@@ -336,7 +308,6 @@
           timer.start()
   print(f'loss: {animator.Y[0][-1]:.3f}, {timer.avg():.3f} sec/epoch')
   return timer.cumsum(), animator.Y[0]
-=======
 #@tab pytorch
 #@save
 def train_ch11(trainer_fn, states, hyperparams, data_iter,
@@ -363,7 +334,6 @@
                 timer.start()
     print(f'loss: {animator.Y[0][-1]:.3f}, {timer.avg():.3f} sec/epoch')
     return timer.cumsum(), animator.Y[0]
->>>>>>> c1509788
 ```
 
 Let us see how optimization proceeds for batch gradient descent. This can be achieved by setting the minibatch size to 1500 (i.e., to the total number of examples). As a result the model parameters are updated only once per epoch. There is little progress. In fact, after 6 steps progress stalls.
@@ -442,7 +412,6 @@
 ```
 
 ```{.python .input}
-<<<<<<< HEAD
 #@tab tensorflow
 #@save
 def train_concise_ch11(trainer_fn, hyperparams, data_iter, num_epochs=2):
@@ -474,7 +443,6 @@
                              (d2l.evaluate_loss(net, data_iter, loss)/2,))
         timer.start()
   print(f'loss: {animator.Y[0][-1]:.3f}, {timer.avg():.3f} sec/epoch')
-=======
 #@tab pytorch
 #@save
 def train_concise_ch11(trainer_fn, hyperparams, data_iter, num_epochs=4):
@@ -510,7 +478,6 @@
                              (d2l.evaluate_loss(net, data_iter, loss)/2,))
                 timer.start()
     print(f'loss: {animator.Y[0][-1]:.3f}, {timer.avg():.3f} sec/epoch')
->>>>>>> c1509788
 ```
 
 Using Gluon to repeat the last experiment shows identical behavior.
@@ -521,15 +488,12 @@
 ```
 
 ```{.python .input}
-<<<<<<< HEAD
 #@tab tensorflow
 data_iter, _ = get_data_ch11(10)
 trainer = tf.keras.optimizers.SGD
-=======
 #@tab pytorch
 data_iter, _ = get_data_ch11(10)
 trainer = torch.optim.SGD
->>>>>>> c1509788
 train_concise_ch11(trainer, {'lr': 0.05}, data_iter)
 ```
 
