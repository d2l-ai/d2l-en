# Training on Multiple GPUs
:label:`sec_multi_gpu`

So far we discussed how to train models efficiently on CPUs and GPUs. We even showed how deep learning frameworks such as MXNet (and TensorFlow) allow one to parallelize computation and communication automatically between them in :numref:`sec_auto_para`. Lastly, we showed in :numref:`sec_use_gpu` how to list all available GPUs on a computer using `nvidia-smi`. What we did *not* discuss is how to actually parallelize deep learning training (we omit any discussion of *inference* on multiple GPUs here as it's a rather rarely used and advanced topic that goes beyond the scope of this book). Instead, we implied in passing that one would somehow split the data across multiple devices and make it work. The present section fills in the details and shows how to train a network in parallel when starting from scratch. Details on how to take advantage of functionality in Gluon is relegated to :numref:`sec_multi_gpu_gluon`. We assume that the reader is familiar with minibatch SGD algorithms such as the ones described in :numref:`sec_minibatch_sgd`.

## Splitting the Problem

Let's start with a simple computer vision problem and a slightly archaic network, e.g., with multiple layers of convolutions, pooling, and possibly a few dense layers in the end. That is, let's start with a network that looks quite similar to LeNet :cite:`LeCun.Bottou.Bengio.ea.1998` or AlexNet :cite:`Krizhevsky.Sutskever.Hinton.2012`. Given multiple GPUs (2 if it's a desktop server, 4 on a g4dn.12xlarge, 8 on an AWS p3.16xlarge, or 16 on a p2.16xlarge), we want to partition training in a manner as to achieve good speedup while simultaneously benefitting from simple and reproducible design choices. Multiple GPUs, after all, increase both *memory* and *compute* ability. In a nutshell, we have a number of choices, given a minibatch of training data that we want to classify.

![Model parallelism in the original AlexNet design due to limited GPU memory.](../img/alexnet-original.svg)
:label:`fig_alexnet_original`

* We could partition the network layers across multiple GPUs. That is, each GPU takes as input the data flowing into a particular layer, processes data across a number of subsequent layers and then sends the data to the next GPU. 
    * This allows us to process data with larger networks when compared to what a single GPU could handle. 
    * Memory footprint per GPU can be well controlled (it's a fraction of the total network footprint)
    * The interface between layers (and thus GPUs) requires tight synchronization. This can be tricky, in particular if the computational workloads are not properly matched between layers. The problem is exacerbated for large numbers of GPUs.
    * The interface between layers requires large amounts of data transfer (activations, gradients). This may overwhelm the bandwidth of the GPU buses.
    * Compute intensive, yet sequential operations are nontrivial to partition. See e.g., :cite:`Mirhoseini.Pham.Le.ea.2017` for a best effort in this regard. It remains a difficult problem and it is unclear whether it is possible to achieve good (linear) scaling on nontrivial problems. We do not recommend it unless there is excellent framework / OS support for chaining together multiple GPUs.
* We could split the work required by individual layers. For instance, rather than computing 64 channels on a single GPU we could split up the problem across 4 GPUs, each of which generate data for 16 channels. Likewise, for a dense layer we could split the number of output neurons. :numref:`fig_alexnet_original` illustrates this design. The figure is taken from :cite:`Krizhevsky.Sutskever.Hinton.2012` where this strategy was used to deal with GPUs that had a very small memory footprint (2GB at the time). 
    * This allows for good scaling in terms of computation, provided that the number of channels (or neurons) is not too small. 
    * Multiple GPUs can process increasingly larger networks since the memory available scales linearly.
    * We need a *very large* number of synchronization / barrier operations since each layer depends on the results from all other layers.
    * The amount of data that needs to be transferred is potentially even larger than when distributing layers across GPUs. We do not recommend this approach due to its bandwidth cost and complexity.
* Lastly we could partition data across multiple GPUs. This way all GPUs perform the same type of work, albeit on different observations. Gradients are aggregated between GPUs after each minibatch.
    * This is the simplest approach and it can be applied in any situation.
    * Adding more GPUs does not allow us to train larger models.
    * We only need to synchronize after each minibatch. That said, it's highly desirable to start exchanging gradients parameters already while others are still being computed. 
    * Large numbers of GPUs lead to very large minibatch sizes, thus reducing training efficiency.

![Parallelization on multiple GPUs. From left to right - original problem, network partitioning, layer partitioning, data parallelism.](../img/splitting.svg)
:label:`fig_splitting`

By and large, data parallelism is the most convenient way to proceed, provided that we have access to GPUs with sufficiently large memory. See also :cite:` Li.Andersen.Park.ea.2014` for a detailed description of partitioning for distributed training. GPU memory used to be a problem in the early days of deep learning. By now this issue has been resolved for all but the most unusual cases. We focus on data parallelism in what follows.

## Data Parallelism

Assume that there are $k$ GPUs on a machine. Given the model to be trained, each GPU will maintain a complete set of model parameters independently. Training proceeds as follows (see :numref:`fig_data_parallel` for details on data parallel training on two GPUs):

* In any iteration of training, given a random minibatch, we split the examples in the batch into $k$ portions and distribute them evenly across the GPUs. 
* Each GPU calculates loss and gradient of the model parameters based on the minibatch subset it was assigned and the model parameters it maintains. 
* The local gradients of each of the $k$ GPUs are aggregated to obtain the current minibatch stochastic gradient. 
* The aggregate gradient is re-distributed to each GPU. 
* Each GPU uses this minibatch stochastic gradient to update the complete set of model parameters that it maintains. 

![Calculation of minibatch stochastic gradient using data parallelism and two GPUs. ](../img/data-parallel.svg)
:label:`fig_data_parallel`

<<<<<<< HEAD
Note that in practice we *increase* the minibatch size $k$-fold when training on $k$ GPUs such that each GPU has the same amount of work to do as if we were training on a single GPU only. On a 16 GPU server this can increase the minibatch size considerably and we may have to increase the learning rate accordingly. Also note that :ref:`sec_batch_norm` needs to be adjusted (e.g. by keeping a separate batch norm coefficient per GPU). 
In what follows we will use :ref:`sec_lenet` as the toy network to illustrate multi-GPU training. As always we begin by importing the relevant packages and modules.
=======
Note that in practice we *increase* the minibatch size $k$-fold when training on $k$ GPUs such that each GPU has the same amount of work to do as if we were training on a single GPU only. On a 16 GPU server this can increase the minibatch size considerably and we may have to increase the learning rate accordingly. Also note that :numref:`sec_batch_norm` needs to be adjusted (e.g., by keeping a separate batch norm coefficient per GPU). 
In what follows we will use :numref:`sec_lenet` as the toy network to illustrate multi-GPU training. As always we begin by importing the relevant packages and modules.
>>>>>>> 1b8d44b4

```{.python .input  n=2}
%matplotlib inline
import d2l
from mxnet import autograd, gluon, np, npx
npx.set_np()
```

## A Toy Network

We use LeNet as introduced in :numref:`sec_lenet`. We define it from scratch to illustrate parameter exchange and synchronization in detail.

```{.python .input  n=10}
# Initialize model parameters
scale = 0.01
W1 = np.random.normal(scale=scale, size=(20, 1, 3, 3))
b1 = np.zeros(20)
W2 = np.random.normal(scale=scale, size=(50, 20, 5, 5))
b2 = np.zeros(50)
W3 = np.random.normal(scale=scale, size=(800, 128))
b3 = np.zeros(128)
W4 = np.random.normal(scale=scale, size=(128, 10))
b4 = np.zeros(10)
params = [W1, b1, W2, b2, W3, b3, W4, b4]

# Define the model
def lenet(X, params):
    h1_conv = npx.convolution(data=X, weight=params[0], bias=params[1],
                              kernel=(3, 3), num_filter=20)
    h1_activation = npx.relu(h1_conv)
    h1 = npx.pooling(data=h1_activation, pool_type='avg', kernel=(2, 2),
                     stride=(2, 2))
    h2_conv = npx.convolution(data=h1, weight=params[2], bias=params[3],
                              kernel=(5, 5), num_filter=50)
    h2_activation = npx.relu(h2_conv)
    h2 = npx.pooling(data=h2_activation, pool_type='avg', kernel=(2, 2),
                     stride=(2, 2))
    h2 = h2.reshape(h2.shape[0], -1)
    h3_linear = np.dot(h2, params[4]) + params[5]
    h3 = npx.relu(h3_linear)
    y_hat = np.dot(h3, params[6]) + params[7]
    return y_hat

# Cross-entropy loss function
loss = gluon.loss.SoftmaxCrossEntropyLoss()
```

## Data Synchronization

<<<<<<< HEAD
For efficient multi-GPU training we need two basic operations: firstly we need to have the ability to distribute a list of parameters to multiple devices and to attach gradients (`get_params`). Without parameters it's impossible to evaluate the network on a GPU. Secondly, we need the ability to sum parameters across multiple devices, i.e. we need an `allreduce` function.
=======
For efficient multi-GPU training we need two basic operations: firstly we need to have the ability to distribute a list of parameters to multiple devices and to attach gradients (`get_params`). Without parameters it's impossible to evaluate the network on a GPU. Secondly, we need the ability to sum parameters across multiple devices, i.e., we need an `allreduce` function.
>>>>>>> 1b8d44b4

```{.python .input  n=12}
def get_params(params, ctx):
    new_params = [p.copyto(ctx) for p in params]
    for p in new_params:
        p.attach_grad()
    return new_params
```

Let's try it out by copying the model parameters of lenet to gpu(0).

```{.python .input  n=13}
new_params = get_params(params, d2l.try_gpu(0))
print('b1 weight:', new_params[1])
print('b1 grad:', new_params[1].grad)
```

Since we didn't perform any computation yet, the gradient with regard to the bias weights is still $0$. Now let's assume that we have a vector distributed across multiple GPUs. The following allreduce function adds up all vectors and broadcasts the result back to all GPUs. Note that for this to work we need to copy the data to the device accumulating the results.

```{.python .input  n=14}
def allreduce(data):
    for i in range(1, len(data)):
        data[0][:] += data[i].copyto(data[0].context)
    for i in range(1, len(data)):
        data[0].copyto(data[i])
```

Let's test this by creating vectors with different values on different devices and aggregate them.

```{.python .input  n=16}
data = [np.ones((1, 2), ctx=d2l.try_gpu(i)) * (i + 1) for i in range(2)]
print('before allreduce:\n', data[0], '\n', data[1])
allreduce(data)
print('after allreduce:\n', data[0], '\n', data[1])
```

## Distributing Data

We need a simple utility function to distribute a minibatch evenly across multiple GPUs. For instance, on 2 GPUs we'd like to have half of the data to be copied to each of the GPUs. Since it's more convenient and more concise, we use the built-in split and load function in Gluon (to try it out on a $4 \times 5$ matrix).

```{.python .input  n=8}
data = np.arange(20).reshape(4, 5)
ctx = [npx.gpu(0), npx.gpu(1)]
split = gluon.utils.split_and_load(data, ctx)
print('input :', data)
print('load into', ctx)
print('output:', split)
```

For later reuse we define a `split_batch` function which splits both data and labels.

```{.python .input  n=9}
# Saved in the d2l package for later use
def split_batch(X, y, ctx_list):
    """Split X and y into multiple devices specified by ctx."""
    assert X.shape[0] == y.shape[0]
    return (gluon.utils.split_and_load(X, ctx_list),
            gluon.utils.split_and_load(y, ctx_list))
```

## Training 

Now we can implement multi-GPU training on a single minibatch. Its implementation is primarily based on the data parallelism approach described in this section. We will use the auxiliary functions we just discussed, `allreduce` and `split_and_load`, to synchronize the data among multiple GPUs. Note that we don't need to write any specific code to achieve parallelism. Since the compute graph doesn't have any dependencies across devices within a minibatch, it is executed in parallel *automatically*.

```{.python .input  n=10}
def train_batch(X, y, gpu_params, ctx_list, lr):
    gpu_Xs, gpu_ys = split_batch(X, y, ctx_list)
    with autograd.record():  # Loss is calculated separately on each GPU
        losses = [loss(lenet(gpu_X, gpu_W), gpu_y)
                  for gpu_X, gpu_y, gpu_W in zip(gpu_Xs, gpu_ys, gpu_params)]
    for l in losses:  # Back Propagation is performed separately on each GPU
        l.backward()
    # Sum all gradients from each GPU and broadcast them to all GPUs
    for i in range(len(gpu_params[0])):
        allreduce([gpu_params[c][i].grad for c in range(len(ctx_list))])
    # The model parameters are updated separately on each GPU
    for param in gpu_params:
        d2l.sgd(param, lr, X.shape[0])  # Here, we use a full-size batch
```

Now, we can define the training function. It is slightly different from the ones used in the previous chapters: we need to allocate the GPUs and copy all the model parameters to all devices. Obviously each batch is processed using `train_batch` to deal with multiple GPUs. For convenience (and conciseness of code) we compute the accuracy on a single GPU (this is *inefficient* since the other GPUs are idle).

```{.python .input  n=61}
def train(num_gpus, batch_size, lr):
    train_iter, test_iter = d2l.load_data_fashion_mnist(batch_size)
    ctx_list = [d2l.try_gpu(i) for i in range(num_gpus)]
    # Copy model parameters to num_gpus GPUs
    gpu_params = [get_params(params, c) for c in ctx_list]
    # num_epochs, times, acces = 10, [], []
    num_epochs = 10
    animator = d2l.Animator('epoch', 'test acc', xlim=[1, num_epochs])
    timer = d2l.Timer()
    for epoch in range(num_epochs):
        timer.start()
        for X, y in train_iter:
            # Perform multi-GPU training for a single minibatch
            train_batch(X, y, gpu_params, ctx_list, lr)
            npx.waitall()
        timer.stop()
        # Verify the model on GPU 0
        animator.add(epoch+1, (d2l.evaluate_accuracy_gpu(
            lambda x: lenet(x, gpu_params[0]), test_iter, ctx[0]),))
    print('test acc: %.2f, %.1f sec/epoch on %s' % (
        animator.Y[0][-1], timer.avg(), ctx_list))
```

## Experiment

Let's see how well this works on a single GPU. We use a batch size of 256 and a learning rate of 0.2.

```{.python .input  n=62}
train(num_gpus=1, batch_size=256, lr=0.2)
```

By keeping the batch size and learning rate unchanged and changing the number of GPUs to 2, we can see that the improvement in test accuracy is roughly the same as in the results from the previous experiment. In terms of the optimization algorithms, they are identical. Unfortunately there's no meaningful speedup to be gained here: the model is simply too small; moreover we only have a small dataset, where our slightly unsophisticated approach to implementing multi-GPU training suffered from significant Python overhead. We will encounter more complex models and more sophisticated ways of parallelization going forward. Let's see what happens nonetheless for MNIST.

```{.python .input  n=13}
train(num_gpus=2, batch_size=256, lr=0.2)
```

## Summary

* There are multiple ways to split deep network training over multiple GPUs. We could split them between layers, across layers, or across data. The former two require tightly choreographed data transfers. Data parallelism is the simplest strategy.
* Data parallel training is straightforward. However, it increases the effective minibatch size to be efficient. 
* Data is split across multiple GPUs, each GPU executes its own forward and backward operation and subsequently gradients are aggregated and results broadcast back to the GPUs. 
* Large minibatches may require a slightly increased learning rate. 

## Exercises

1. When training on multiple GPUs, change the minibatch size from $b$ to $k \cdot b$, i.e., scale it up by the number of GPUs.
1. Compare accuracy for different learning rates. How does it scale with the number of GPUs. 
1. Implement a more efficient allreduce that aggregates different parameters on different GPUs (why is this more efficient in the first place). 
1. Implement multi-GPU test accuracy computation. 

## [Discussions](https://discuss.mxnet.io/t/2383)

![](../img/qr_multiple-gpus.svg)<|MERGE_RESOLUTION|>--- conflicted
+++ resolved
@@ -45,13 +45,9 @@
 ![Calculation of minibatch stochastic gradient using data parallelism and two GPUs. ](../img/data-parallel.svg)
 :label:`fig_data_parallel`
 
-<<<<<<< HEAD
-Note that in practice we *increase* the minibatch size $k$-fold when training on $k$ GPUs such that each GPU has the same amount of work to do as if we were training on a single GPU only. On a 16 GPU server this can increase the minibatch size considerably and we may have to increase the learning rate accordingly. Also note that :ref:`sec_batch_norm` needs to be adjusted (e.g. by keeping a separate batch norm coefficient per GPU). 
-In what follows we will use :ref:`sec_lenet` as the toy network to illustrate multi-GPU training. As always we begin by importing the relevant packages and modules.
-=======
+
 Note that in practice we *increase* the minibatch size $k$-fold when training on $k$ GPUs such that each GPU has the same amount of work to do as if we were training on a single GPU only. On a 16 GPU server this can increase the minibatch size considerably and we may have to increase the learning rate accordingly. Also note that :numref:`sec_batch_norm` needs to be adjusted (e.g., by keeping a separate batch norm coefficient per GPU). 
 In what follows we will use :numref:`sec_lenet` as the toy network to illustrate multi-GPU training. As always we begin by importing the relevant packages and modules.
->>>>>>> 1b8d44b4
 
 ```{.python .input  n=2}
 %matplotlib inline
@@ -101,11 +97,8 @@
 
 ## Data Synchronization
 
-<<<<<<< HEAD
-For efficient multi-GPU training we need two basic operations: firstly we need to have the ability to distribute a list of parameters to multiple devices and to attach gradients (`get_params`). Without parameters it's impossible to evaluate the network on a GPU. Secondly, we need the ability to sum parameters across multiple devices, i.e. we need an `allreduce` function.
-=======
 For efficient multi-GPU training we need two basic operations: firstly we need to have the ability to distribute a list of parameters to multiple devices and to attach gradients (`get_params`). Without parameters it's impossible to evaluate the network on a GPU. Secondly, we need the ability to sum parameters across multiple devices, i.e., we need an `allreduce` function.
->>>>>>> 1b8d44b4
+
 
 ```{.python .input  n=12}
 def get_params(params, ctx):
