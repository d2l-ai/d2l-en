# Probability and Statistics Primer
:label:`sec_prob`

One way or another, 
machine learning is all about uncertainty.
In supervised learning, we want to predict 
something *unknown* (the *target*)
given something *known* (the *features*). 
Depending on our objective, 
we might attempt to predict 
the most *likely* value of the target.
Or we might predict the value with the smallest
*expected* distance from the target.
An sometimes we wish not only
to predict a specific value
but to *quantify our uncertainty*.
For example, given some features 
describing a patient,
we might want to know *how likely* they are
to suffer a heart attack in the next year. 
In unsupervised learning, 
we often care about uncertainty. 
To determine whether a set of measurements are anomalous,
it helps to know how likely one is 
to observe values in a population of interest.
Moreover, in reinforcement learning, 
we wish to develop agents
that act intelligently in various environments.
This requires reasoning about 
how an environment might be expected to change
and what rewards one might expect to encounter
in response to each of the available actions. 

*Probability* is the mathematical field
concerned with reasoning under uncertainty.
Given a probabilistic model of some process, 
we can reason about the likelihood of various events.
The use of probabilities to describe 
the frequencies of repeatable events 
(like coin tosses)
is fairly uncontroversial. 
In fact, *frequentist* scholars adhere 
to an interpretation of probability
that applies *only* to such repeatable events.
By contrast *Bayesian* scholars 
use the language of probability more broadly 
to formalize our reasoning under uncertainty.
Bayesian probability is characterized 
by two unique features:
(i) assigning degrees of belief 
to non-repeatable events;
e.g., what is the *probability* 
that the moon is made out of cheese?;
and (ii) subjectivity---while Bayesian
probability provides unambiguous rules
for how one should update their beliefs 
in light of new evidence,
it allows for different individuals 
to start off with different *prior* beliefs.
*Statistics* helps us to reason backwards,
starting off with collection and organization of data
and backing out to what inferences 
we might draw about the process 
that generated the data.
Whenever we analyze a dataset, hunting for patterns
that we hope might characterize a broader population,
we are employing statistical thinking.
Entire courses, majors, theses, careers, departments,
companies, and institutions have been devoted 
to the study of probability and statistics. 
While section only scratches the surface,
we will provide the foundation
that you need to begin building models.



## A Simple Example: Tossing Coins

Imagine that we plan to toss a coin
and want to quantify how likely
we are to see heads (vs tails).
If the coin is *fair*, 
then both outcomes 
(heads and tails), 
are equally likely.
Moreover if we plan to toss the coin $n$ times
then the fraction of heads 
that we *expect* to see
should exactly match
the *expected* fraction of tails.
One intuitive way to see this
is by symmetry:
for every possible outcome
with $n_h$ heads and $n_t = (n - n_h)$ tails,
there is an equally likely outcome
with $n_t$ heads and $n_h$ tails.
Note that this is only possible 
if on average we expect to see
$1/2$ of tosses come up heads 
and $1/2$ come up tails.
Of course, if you conduct this experiment 
many times with $n=1000000$ tosses each,
you might never see a trial
where $n_h = n_t$ exactly.


Formally, the quantity *1/2* is called a *probability*
and here it captures the certainty with which 
any given toss will come up heads.
Probabilities assign scores between $0$ and $1$
to outcomes of interest, called *events*.
Here the event of interest is $\textrm{heads}$
and we denote the corresponding probability $P(\textrm{heads})$.
A probability of *1* indicates absolute certainty 
(imagine a trick coin where both sides were heads)
and a probability of $0$ indicates impossibility
(e.g., if both sides were tails). 
The frequencies $n_h/n$ and $n_h/t$ are not probabilities
but rather *statistics*.
Probabilities are *theoretical* quantities 
that underly the data generating process.
Here, the probability $1/2$ 
is a property of the coin itself.
By contrast, statistics are *empirical* quantities
that are computed as functions of the observed data.
Our interests in probabilistic and statistical quantities
are intextricably intertwined.
We often design special statistics called *estimators*
that, given a dataset, produce *estimates* 
of model parameters like probabilities.
Moreover, when those estimators satisfy 
a nice property called *consistency*,
our estimates will converge 
to the corresponding probability.
In turn, these inferred probabilities
tell about the likely statistical properties
of data from the same population
that we might encounter in the future.

Suppose that we stumbled upon a real coin
for which we did not know 
the true $P(\textrm{heads})$.
To investigate this quantity 
with statistical methods,
we need to (i) collect some data;
and (ii) design an estimator.
Data acquisition here is easy;
we can toss the coin many times
and record all of the outcomes.
Formally, drawing realizations 
from some underlying random process 
is called *sampling*.
As you might have guessed, 
one natural estimator 
is the fraction between
the number of observed *heads*
by the total number of tosses.
Before simulating this study
let's import a few packages.

```{.python .input  n=28}
%matplotlib inline
from d2l import mxnet as d2l
from mxnet import np, npx
from mxnet.numpy.random import multinomial
npx.set_np()
```

```{.python .input  n=35}
#@tab pytorch
%matplotlib inline
from d2l import torch as d2l
import torch, random, numpy as np
from torch.distributions.multinomial import Multinomial
```

```{.python .input  n=3}
#@tab tensorflow
%matplotlib inline
from d2l import tensorflow as d2l
import tensorflow as tf, random, numpy as np
from tensorflow_probability import distributions as tfd
```

Now, suppose that the coin was in fact fair,
i.e., $P(\textrm{heads}) = .5$.
To simulate tosses of a fair coin,
we can invoke any random number generator.
Some easy ways to draw samples 
of an event with probability $.5$.
For example Python's `random.random`
yields numbers in the interval $[0,1]$
where the probability of lying 
in any sub-interval $[a, b] \subset [0,1]$
is equal to $b-a$.
Thus we can get out `0` and `1` with probability `.5` each
by testing whether the returned float is greater than `.5`

```{.python .input  n=36}
num_tosses = 100
heads = sum([random.random() > .5 for _ in range(100)])
tails = num_tosses - heads
print("heads, tails: ", [heads, tails])
```

More generally, we can simulate multiple draws 
from any variable with a finite number 
of possible outcomes
(like the toss of a coin or roll of a die)
by calling the multinomial function, 
setting the first argument 
to the number of draws
and the second as a list of probabilities
associated with each of the possible outcomes.
To simulate ten tosses of a fair coin, 
we assign probability vector `[.5,.5]`,
interpreting index `0` as heads
and index `1` as tails.
The function returns a vector 
with length equal to the number 
of possible outcomes (here, `2`),
where the first component tells us 
the number of occurences of heads
and the second component tells us 
the number of occurences of tails.

```{.python .input}
fair_probs = [.5, .5] 
multinomial(100, fair_probs)
```

```{.python .input  n=37}
#@tab pytorch
fair_probs = torch.tensor([.5, .5])
Multinomial(100, fair_probs).sample()
```

```{.python .input}
#@tab tensorflow
fair_probs = tf.ones(2) / 2
tfd.Multinomial(100, fair_probs).sample()
```

Each time you run this sampling process,
you will receive a new random value 
that may differ from the previous outcome. 
Dividing by the number of tosses
gives us the *frequency* 
of each outcome in our data.
note that these frequencies,
like the probabilities 
that they are intended 
to estimate sum to $1$.

```{.python .input}
multinomial(100, fair_probs) / 100
```

```{.python .input  n=38}
#@tab pytorch
Multinomial(100, fair_probs).sample() / 100
```

```{.python .input}
#@tab tensorflow
tfd.Multinomial(100, fair_probs).sample() / 100
```

Here, even though our simulated coin is fair 
(we set the probabilities `[.5,.5]` ourselves),
the counts of heads and tails are not identical.
That's because we only drew a finite number of samples.
If we didn't implement the simulation ourselves,
and only saw the outcome, 
how would we know if the coin were slightly unfair
or if the deviation from $1/2$ was 
just an artifact of the small sample size?
Let's see what happens when we simulate `10000` tosses.

```{.python .input}
counts = multinomial(10000, fair_probs).astype(np.float32)
counts / 10000
```

```{.python .input  n=39}
#@tab pytorch
counts = Multinomial(10000, fair_probs).sample()
counts / 10000  # Relative frequency as the estimate
```

```{.python .input}
#@tab tensorflow
counts = tfd.Multinomial(10000, fair_probs).sample()
counts / 10000
```

While these estimates are still slightly off,
they are much closer to the underlying probabilities.
In general, for averages of repeated events (like coin tosses),
as the number of repetitions grows, 
our estimates are guaranteed to converge
to the true underlying probabilities. 
The mathematical proof of this phenomenon
is called the *law of large numbers*
and the Central Limit Theorem
tell us that in many situations,
as the sample size $n$ grows,
these errors should go down 
at a rate of $(1/\sqrt{n})$.
Let's get some more intuition by studying 
how our estimate evolves as we grow
the number of tosses from `1` to `10000`.

```{.python .input}
counts = multinomial(1, fair_probs, size=10000)
cum_counts = counts.astype(np.float32).cumsum(axis=0)
estimates = cum_counts / cum_counts.sum(axis=1, keepdims=True)

d2l.set_figsize((6, 4.5))
d2l.plt.plot(estimates[:, 0], label=("P(coin=heads)"))
d2l.plt.plot(estimates[:, 1], label=("P(coin=tails)"))
d2l.plt.axhline(y=0.167, color='black', linestyle='dashed')
d2l.plt.gca().set_xlabel('Samples')
d2l.plt.gca().set_ylabel('Estimated probability')
d2l.plt.legend();
```

```{.python .input  n=43}
#@tab pytorch
counts = Multinomial(1, fair_probs).sample((10000,))
cum_counts = counts.cumsum(dim=0)
estimates = cum_counts / cum_counts.sum(dim=1, keepdims=True)
estimates = estimates.numpy()

d2l.set_figsize((6, 4.5))
d2l.plt.plot(estimates[:, 0], label=("P(coin=heads)"))
d2l.plt.plot(estimates[:, 1], label=("P(coin=tails)"))
d2l.plt.axhline(y=0.167, color='black', linestyle='dashed')
d2l.plt.gca().set_xlabel('Samples')
d2l.plt.gca().set_ylabel('Estimated probability')
d2l.plt.legend();
```

```{.python .input  n=7}
#@tab tensorflow
counts = tfd.Multinomial(1, fair_probs).sample(10000)
cum_counts = tf.cumsum(counts, axis=0)
estimates = cum_counts / tf.reduce_sum(cum_counts, axis=1, keepdims=True)
estimates = estimates.numpy()

d2l.set_figsize((6, 4.5))
d2l.plt.plot(estimates[:, 0], label=("P(coin=heads)"))
d2l.plt.plot(estimates[:, 1], label=("P(coin=tails)"))
d2l.plt.axhline(y=0.167, color='black', linestyle='dashed')
d2l.plt.gca().set_xlabel('Samples')
d2l.plt.gca().set_ylabel('Estimated probability')
d2l.plt.legend();
```

Each solid curve corresponds to one of the two values of the coin 
and gives our estimated probability that the coin turns up that value 
after each group of experiments.
The dashed black line gives the true underlying probability.
As we get more data by conducting more experiments, 
the curves converge towards the true probability.
You might already begin to see the shape 
of some of the more advanced questions
that preoccupy statisticians:
How quickly does this convergence happen?
If we had already tested many coins
manufactured at the same plant, 
how might we incorporate this information?

##  A More Formal Treatment

We've already gotten pretty far: posing 
a probabilistic model,
generating synthetic data,
running a statistical estimator,
empirically assessing convergence,
and reporting error metrics. 
However, to go much further,
we will need to be more precise.


When dealing with randomness, 
we denote the set of possible outcomes $S$
and call it the *sample space* or *outcome space*.
Here, each element is a distinct possible *outcome*.
In the case of rolling a single coin,
$\mathcal{S} = \{\mathrm{heads}, \mathrm{tails}\}$.
For a single die, $\mathcal{S} = \{1, 2, 3, 4, 5, 6\}$.
When flipping two coins, we have four possible outcomes:
$\{\mathrm{(heads, heads), (heads, tails), (tails, heads), and (tails, tails)}\}$.
*Events* are subsets of the sample space.
For instance, the event "the first coin toss comes up heads"
corresponds to the set $\{\mathrm{(heads, heads), (heads, tails)}\}$.
Whenever the outcome $z$ of a random experiment satisfies
$z \in \mathcal{A}$, then event $\mathcal{A}$ has occurred.
For a single roll of a die, we could define the events 
"seeing a $5$" ($\mathcal{A} = \{5\}$) 
and "seeing an odd number"  ($\mathcal{B} = \{1, 3, 5\}$).
In this case, if the die came up `5`,
we would say that both $A$ and $B$ occurred.
On the other hand, if $z = 3$, 
then $\mathcal{A}$ did not occur 
but $\mathcal{B}$ did.


A *probability* function maps events 
onto real values ${P: A \subseteq S \rightarrow [0,1]$,
The probability of an event $\mathcal{A}$ 
in the given sample space $\mathcal{S}$,
denoted $P(\mathcal{A})$,
satisfies the following properties:

* The probability of any event $\mathcal{A}$ is a non-negative real number, i.e., $P(\mathcal{A}) \geq 0$;
* The probability of the entire sample space is $1$, i.e., $P(\mathcal{S}) = 1$;
* For any countable sequence of events $\mathcal{A}_1, \mathcal{A}_2, \ldots$ that are *mutually exclusive* ($\mathcal{A}_i \cap \mathcal{A}_j = \emptyset$ for all $i \neq j$), the probability that any of them happens is equal to the sum of their individual probabilities, i.e., $P(\bigcup_{i=1}^{\infty} \mathcal{A}_i) = \sum_{i=1}^{\infty} P(\mathcal{A}_i)$.

These axioms of probability theory,
proposed by :cite:`kolmogorov1933sulla`,
can be applied to rapidly derive a number of important consequences.
For instance, it follows immediately
that the probability of any event $A$
*or* its complement $A'$ occurring is 1 
(because $A \cup A' = S$).
We can also prove that $P(\emptyset) = 0$
because $1 = P(S \cup S') = P(S \cup \emptyset) = P(S) + P(\emptyset) = 1 = P(\emptyset)$.
Consequently, the probability of any event $A$
*and* its complement $A'$ occurring simultaneously 
is $P(A \cap A') = 0$.
Informally, this tells us that impossible events
have zero probability of occurring. 
 


### Random Variables

When we spoke about events like the roll of a die
coming up odds or the first coin toss coming up heads,
we were invoking the idea of a *random variable*.
Formally, random variables are mappings
from an underlying sample space 
to a set of (possibly many) values.
You might wonder how a random variable 
is different from the sample space,
since both are collections of outcomes. 
Importantly, random variables can be much coarser 
than the raw sample space.
We can define a binary random variable like "greater than .5"
even when the underlying sample space is infinite,
e.g., the line segment between $0$ and $1$.
Additionally, multiple random variables
can share the same underlying sample space.
For example "whether my home alarm goes off"
and "whether my house was burglarized"
are both binary random variables 
that we share an underlying sample space. 
Consequently, knowing the value taken by one random variable 
can tell us something about the likely value of another random variable.
Knowing that the alarm went off, 
we might suspect that the house was likely burglarized.


Every value taken by a random variable corresponds 
to a subset of the underlying sample space.
Thus the occurrence where the random variable $X$
takes value $v$, denoted by $X=v$, is an *event*
and $P(X=v)$ denotes its probability.
Sometimes this notation can get clunky,
and we can abuse notation when the context is clear.
For example, we might use *P(X)* to refer broadly
to the *distribution* of X, i.e., 
the function that tells us the probability
that $X$ takes any given value. 
Other times we write expressions 
like $P(X,Y) = P(X) P(Y)$,
as a shorthand to express a statement 
that is true for all of the values
that the random variables X and Y can take, i.e.,
for all $i,j$ $P(X=i \textrm{ and } Y=j) = P(X=i)P(Y=j)$.
Other times, we abuse notation by writing
$P(v)$ when the random variable is clear from the context. 
Just as the values taken by random variables
correspond to subsets of the samples space,
and thus are events, 
coarser groupings of these values 
are, in turn, unions of the corresponding 
subsets and thus are also events. 
For example, $P(X \in [1, 3])$ denotes the probability of the event $\{1 \leq X \leq 3\}$.


Note that there is a subtle difference 
between *discrete*-valued random variables,
like flips of a coin or tosses of a die, 
and *continuous*-valued ones,
like the weight and the height of a person
sampled at random from the population.
In this case we seldom really care about 
someone's exact height. 
Moreover, if we took precise enough measurements,
we would find that no two people on the planet 
have the exact same height. 
In fact, with fine enough measurements, 
you would never have the same height 
when you wake up and when you go to sleep. 
There's little point in asking about 
the exact probability that someone 
is 1.801392782910287192 meters tall. 
Instead, we typically care more about being able to say
whether someone's height falls into a given interval, 
say between 1.79 and 1.81 meters. 
In these cases we work with probability *densities*. 
The height of exactly 1.80 meters 
has no probability, but nonzero density. 
To get out the probability assigned to an interval,
we must take an *integral* of the density 
over that interval. 
For more details on continuous random variables,
see :numref:`sec_random_variables`. 

<<<<<<< HEAD
=======
By $P(X = a)$, we make a distinction between the random variable $X$ and the values (e.g., $a$) that $X$ can take.
However, such pedantry results in a cumbersome notation and we omit it unless necessary.
On the one hand, we can just denote $P(X)$ as the *distribution* over the random variable $X$:
the distribution tells us the probability that $X$ takes any value.
On the other hand,
we can simply write $P(a)$ to denote the probability that a random variable takes the value $a$.
Since an event in probability theory is a set of outcomes from the sample space,
we can specify a range of values for a random variable to take.
For example, $P(1 \leq X \leq 3)$ denotes the probability of the event $\{1 \leq X \leq 3\}$.
By definition it is also the probability that the random variable $X$ can take a value from $\{1, 2, 3\}$.
>>>>>>> fb5637e2


## Multiple Random Variables

You might have noticed that we couldn't eve
make it past the last section without
making statements involving interactions 
among multiple random variables
(recall $P(X,Y) = P(X) P(Y)$).
Most of machine learning 
is concerned with such relationships.
Here, the sample space would be 
the population of interest,
say customers who transact with a business,
photographs on the internet,
or proteins known to biologists.
Each random variable would represent 
the (unknown) value of a different attribute. 
Whenever we sample an individual from the population,
we observe a realization of each of the random variables.
Because the values taken by random variables 
correspond to subsets of the sample space 
that could be overlapping, partially overlapping, 
or entirely disjoint,
knowing the value taken by one random variable
can cause us to update our beliefs 
about what values of another random variable are likely.

If a patient walks into a hospital 
and we observe that they 
are having trouble breathing
and have lost their sense of smell,
then we believe that they are more likely
to have COVID than we might 
if they had no trouble breathing
and a perfectly ordinary sense of smell.


When working with multiple random variables,
we can construct events corresponding 
to every combination of values 
that the variables can jointly take.
The probability function that assigns
probabilities to each of these combinations
(e.g. $A=a$ AND $B=b$),
is called the *joint probability* function
and simply returns the probability assigned 
to the intersection of the corresponding subsets
of the sample space. 
The *joint probability* assigned to the event 
where random variables A and B 
take values $a$ and $b$, respectively,
is denoted $P(A = a, B = b)$,
where the comma indicates "AND". 
Note that for any values $a$ and $b$,
$P(A=a, B=b) \leq P(A=a)$ 
and $P(A=a, B=b) \leq P(B = b)$,
since for $A=a$ and $B=b$ to happen,
$A=a$ has to happen *and* $B=b$ also has to happen.
Interestingly, the joint probability
tells us all that we can know about these
random variables in a probabilistic sense,
and can be used to derive many other
useful quantities, including recovering the 
individual distributions $P(A)$ and $P(B)$.
To recover P(A=a) we simply sum up 
P(A=a, B=v) over all values $v$ 
that the random variable B can take:
$P(A=a) = \sum_v P(A=a, B=v)$.


The ratio $\frac{P(A=a, B=b)}{P(A=a)} \leq 1$.
turns out to be extremely important.
It is called the *conditional probability*,
and is denoted via the "|" symbol,
$P(A=a|B=b) = P(A=a,B=b)/P(A=a)$
and it tells us the new probability
associated with the event $B=b$,
once we condition on the fact $A=a$ took place.
We can think of this conditional probability
as restricting attention only to the subset
of the sample space associated with $A=a$
and then renormalizing so that
all probabilities sum to 1.
Conditional probabilities 
are in fact probabilities
and thus respect all of the axioms,
so long as we condition all terms 
on the same event and thus 
restrict attention to the same sample space. 
For instance, for disjoint events 
$\mathcal{B}$ and $\mathcal{B}'$, we have that 
$P(\mathcal{B} \cup \mathcal{B}'|A = a) = P(\mathcal{B}|A = a) + P(\mathcal{B}'|A = a)$. 


Using the definition of conditional probabilities, 
we can derive the famous result called *Bayes' Rule*.
By construction, we have that $P(A, B) = P(B|A) P(A)$ 
and $P(A, B) = P(A|B) P(B)$. 
Combining both equations yields 
$P(B|A) P(A) = P(A|B) P(B)$ and hence 

$$P(A|B) = \frac{P(B|A) P(A)}{P(B)}.$$

This simple equation has profound implications because
it allows us to reverse the order of conditioning.
If we know how to estimate $P(B|A)$, $P(A)$, and $P(B)$,
then we can estimate $P(A|B)$. 
We often find it easier to estimate one term directly 
but not the other and Bayes rule can come to the rescue here.
For instance, if we know the prevalence of symptoms for a given disease,
and the overall prevalences of the disease and symptoms, respectively,
we can determine how likely someone is to have the disease based on their symptoms.
In some cases we might not have direct access to $P(B)$, 
such as the prevalence of symptoms. 
In this case a simplified version of Bayes' rule comes in handy:

$$P(A|B) \propto P(B|A) P(A)$$

Since we know that $P(A|B)$ must be normalized to $1$, i.e., $\sum_a P(A=a|B) = 1$,
we can use it to compute

$$P(A|B) = \frac{P(B|A) P(A)}{\sum_b P(B=b|A) P(A)}.$$

In Bayesian statistics, we think of an observer 
as possessing some (subjective) prior beliefs
about the plausibility of the available hypotheses 
encoded in the *prior* P(H),
and a *likelihood function* that says how likely 
one is to observe any value of the collected evidence 
for each of the hypotheses in the class $P(E|H)$.
Bayes rule is then interpreted as telling us
how to update the initial *prior* P(H)
in light of the available evidence E
to produce *posterior* beliefs 
$P(H|E) = \frac{P(E|H) P(H)}{P(E)}$.
Informally, this can be stated as 
"posterior equals prior times likelihood, divided by the evidence".
Now, because the evidence $P(E)$ is the same for all hypotheses,
we can get away with using the simplified form
and simply normalize over the hypotheses.




Independence is another fundamentally important concept
that you forms the backbone of 
many important ideas in statistics.
In short, two variables are *indepependent*
if conditioning on the value of $A$ does not
cause any change to the probability distribution
associated with $B$ and vice versa.
More formally, independence, denoted $A \perp B$, 
requires that $P(A|B) = P(A)$ and, consequently, 
that $P(A,B) = P(A|B) P(B) = P(A) P(B)$.
Independence is often an appropriate assumption.
For example, if the random variable A 
represents the outcome from tossing one fair coin 
and the random variable B 
represents the outcome from tossing another,
then knowing whether A came up heads
should not influence the probability
of B coming up heads.


Independence is especially when it holds among the successive 
draws of our data from some underlying distribution 
(allowing us to make strong statistical conclusions)
or when it holds among various variables in our data,
allowing us to work with simpler models
that encode this independence structure.
On the other hand, estimating the dependencies 
among random variables is often the very aim of learning.
We care to estimate the probability of disease given symptoms
specifically because we believe 
that diseases and symptoms are *not* independent. 


Note that because conditional probabilities are fully functioning probabilities,
independence and dependence are properties that also apply there. 
Two random variables $A$ and $B$ are conditionally independent 
given a third variable $C$ if and only if $P(A, B|C) = P(A|C)P(B|C)$.
Interestingly, two variables can be independent in general
but become dependent when conditioning on a third. 
This often occurs when the two random variables $A$ and $B$
correspond to causes of some third variable $C$.
For example, broken bones and lung cancer might be independent 
in the general population but if we condition on being in the hospital
then we might find that broken bones are negatively correlated with lung cancer. 
That's because the broken bone *explains away* why some person is in the hospital
and thus lowers the probability that they have lung cancer. 


And conversely, two dependent random variables 
can become independent upon conditioning on a third. 
This often happens when two otherwise unrelated events
have a common cause. 
Shoe size and reading level are highly correlated 
among elementary school students,
but this correlation disappears if we condition on age. 



## An Example
:label:`subsec_probability_hiv_app`

Let us put our skills to the test. 
Assume that a doctor administers an HIV test to a patient. 
This test is fairly accurate and it fails only with 1% probability 
if the patient is healthy but reporting him as diseased. 
Moreover, it never fails to detect HIV if the patient actually has it. 
We use $D_1 \in \{0, 1\}$ to indicate the diagnosis 
($0$ if negative and $1$ if positive)
and $H \in \{0, 1\}$ to denote the HIV status.

| Conditional probability | $H=1$ | $H=0$ |
|:------------------------|------:|------:|
| $P(D_1 = 1 | H)$        |     1 |  0.01 |
| $P(D_1 = 0 | H)$        |     0 |  0.99 |

Note that the column sums are all 1 (but the row sums don't), 
since they are conditional probabilities.
Let's compute the probability of the patient having HIV 
if the test comes back positive, i.e., $P(H = 1|D_1 = 1)$. 
Intuitively this is going to depend on how common the disease is,
since it affects the number of false alarms. 
Assume that the population is fairly healthy, e.g., $P(H=1) = 0.0015$. 
To apply Bayes' theorem, we need to apply marginalization
and the multiplication rule to determine

$$\begin{aligned}
P(D_1 = 1) 
=& P(D_1=1, H=0) + P(D_1=1, H=1)  \\
=& P(D_1=1|H=0) P(H=0) + P(D_1=1|H=1) P(H=1) \\
=& 0.011485.
\end{aligned}
$$

This leads us to 

$$P(H = 1|D_1 = 1) = \frac{P(D_1=1|H=1) P(H=1)}{P(D_1=1)} = 0.1306.$$

In other words, there is only a 13.06% chance 
that the patient actually has HIV, 
despite using a very accurate test.
As we can see, probability can be counterintuitive.
What should a patient do upon receiving such terrifying news?
Likely, the patient would ask the physician 
to administer another test to get clarity. 
The second test has different characteristics
and it is not as good as the first one.

| Conditional probability | $H=1$ | $H=0$ |
|:------------------------|------:|------:|
| $P(D_2 = 1|H)$          |  0.98 |  0.03 |
| $P(D_2 = 0|H)$          |  0.02 |  0.97 |

Unfortunately, the second test comes back positive, too.
Let us calculate the requisite probabilities to invoke Bayes' theorem
by assuming conditional independence:

$$\begin{aligned}
P(D_1 = 1, D_2 = 1|H = 0) 
& = P(D_1 = 1|H = 0) P(D_2 = 1|H = 0)  
=& 0.0003 \\
P(D_1 = 1, D_2 = 1|H = 1) 
& = P(D_1 = 1|H = 1) P(D_2 = 1|H = 1)  
=& 0.98
\end{aligned}
$$

Now we can apply marginalization to obtain the probability 
that both tests come back positive:

$$\begin{aligned}
P(D_1 = 1, D_2 = 1) 
=& P(D_1 = 1, D_2 = 1, H = 0) + P(D_1 = 1, D_2 = 1, H = 1)  \\
=& P(D_1 = 1, D_2 = 1| H = 0)P(H=0) + P(D_1 = 1, D_2 = 1|H = 1)P(H=1)\\
=& 0.00176955
\end{aligned}
$$

Finally, the probability of the patient having HIV given both tests being positive is

$$P(H = 1| D_1 = 1, D_2 = 1)
= \frac{P(D_1 = 1, D_2 = 1|H=1) P(H=1)}{P(D_1 = 1, D_2 = 1)}
= 0.8307.$$

That is, the second test allowed us to gain much higher confidence that not all is well.
Despite the second test being considerably less accurate than the first one, 
it still significantly improved our estimate. 
The assumption of boths tests being conditional independent of each other 
was crucial for our ability to generate a more accurate estimate.
Take the extreme case where we run the same test twice. 
In this situation we would expect the same outcome in both times, 
hence no additional insight is gained from running the same test again. 
The astute reader might have noticed that the diagnosis behaved 
like a classifier hiding in plain sight 
where our ability to decide whether a patient is healthy 
increases as we obtain more features (test outcomes). 
We will pick up this idea in :ref:`sec_naive_bayes`,
where we will inroduce Naive Bayes Classifiers, 
using the approximation that all features occur independently. 


## Expectations

Often, making decisions requires not just looking 
at the probabilities assigned to individual events
but composing them together into useful aggregates
that can provide us with guidance.
For example, when random variables take continuous scalar values,
we often care about knowing what value to expect *on average*.
This quantity is formally called an *expectation*.
If we are making investments, the first quantity of interest
might be the return we can expect, 
averaging over all the possible outcomes
(and weighting by the apropriate probabilities).
For instance, say that with 50% probability, 
an investment might fail altogether,
with 40% probability it might provide a 2x return,
and with 10% probability it might provide a 10x return 10x.
To calculate the expected return,
we sum over all returns, multiplying each
by the probability that they will occur. 
This yields the expectation $0.5 \cdot 0 + 0.4 \cdot 2 + 0.1 \cdot 10 = 1.8$. 
Hence the expected return is 1.8 times the initial investment. 

In general, the *expectation* (or average)
of the random variable $X$ is defined as

$$E[X] = E_{x \sim P}[x] = \sum_{x} x P(X = x).$$

Likewise, for densities we obtain $E[X] = \int x dp(x)$. 
Rather than $x$ we are often interested in the expected value 
of a function $f$ under the distribution. 
In this case we arrive at 

$$E_{x \sim P}[f(x)] = \sum_x f(x) P(x) \text{ and } E_{x \sim P}[f(x)] = \int f(x) dp(x)$$

for discrete probabilities and densities, respectively. 
Returning to the investment example from above, 
$f$ might be the happiness associated with the return. 
Assuming that the happiness for a total loss is $-1$,
and for returns of 1, 2, and 10 is 1, 2 and 4, respectively, 
we can see that the expected happiness of investing 
is $0.5 \cdot (-1) + 0.4 \cdot 2 + 0.1 \cdot 4 = 0.7$. 
As such, we would be well advised to keep the money in the bank. 

For financial decisions we might also want to measure how *risky* an investment is. 
But how should we quantify it? 
One option is to look at how far the actual returns deviate 
from their expected value.
Alas, in expectation the deviations all vanish. 
A better strategy is to square the deviations. 
This penalizes larger deviations more. 
This quantity is called the variance of a random variable:

$$\mathrm{Var}[X] = E\left[(X - E[X])^2\right] = E[X^2] - E[X]^2.$$

Its square root is called the *standard deviation*. 
Here the equality follows by expanding $(X - E[X])^2 = X^2 - 2 X E[X] + E[X]^2$ 
and taking expectations for each term. 
Lastly, the variance of a function of a random variable is defined analogously as 

$$\mathrm{Var}_{x \sim P}[f(x)] = E_{x \sim P}[f^2(x)] - E_{x \sim P}[f(x)]^2.$$ 

Returning to our investment example we can now compute the variance of the investment. 
It is given by 
$0.5 \cdot 0 + 0.4 \cdot 2^2 + 0.1 \cdot 10^2 - 1.8^2 = 8.36$. 
For all intents and purposes this is a risky investment. 
Note that by mathematical convention mean and variance are often referenced as $\mu$ and $\sigma^2$.
This is particularly common whenever we use it 
to parametrize a Gaussian distribution. 
For more information about the latter, 
see e.g., :ref:`sec_distributions`.

In the same way as we introduced expectations and variance for *scalar* random variables, 
we can do so for vector-valued ones. 
Expectations are easy, since we can apply them element-wise. 
For instance, $\mathbf{\mu} := E_{\mathbf{x} \sim P}[\mathbf{x}]$ has coordinates $\mu_i = E_{\mathbf{x} \sim P}[x_i]$. Covariances are more complicated. 
We resolve the problem by taking expectations of the *outer product* 
of the difference between random variables and their mean. 

$$\Sigma := \mathrm{Cov}_{\mathbf{x} \sim P}[\mathbf{x}] = E_{\mathbf{x} \sim P}\left[(\mathbf{x} - \mathbf{\mu}) (\mathbf{x} - \mathbf{\mu})^\top\right]$$

This matrix $\Sigma$ is referred to as the covariance matrix. An easy way to see its effect is to consider some vector $\mathbf{v}$ of the same size as $\mathbf{x}$. It follows that 

$$\mathbf{v}^\top \Sigma \mathbf{v} = E_{\mathbf{x} \sim P}\left[\mathbf{v}^\top(\mathbf{x} - \mathbf{\mu}) (\mathbf{x} - \mathbf{\mu})^\top \mathbf{v}\right] = \mathrm{Var}_{x \sim P}[\mathbf{v}^\top \mathbf{x}]$$

As such, $\Sigma$ allows us to compute the variance for any linear function of $\mathbf{x}$ by a simple matrix multiplication. The off-diagonal elements tell us how correlated coordinates are: a value of 0 means no correlation, whereas a large positive value means that they are strongly correlated. 

## Summary and Discussion

In this section, we saw that probability can be used 
to encode uncertainty associated with the problem itself and also with the model. 
These aspects are known as aleatoric and epistemic uncertainty respectively. 
See e.g., :cite:`der2009aleatory` for a review on this aspect of [Uncertainty Quantification](https://en.wikipedia.org/wiki/Uncertainty_quantification). 
While epistemic uncertainty can be addressed by observing more data, 
such progress is impossible in the aleatoric case. 
After all, no matter how long we watch someone tossing a coin, 
we will never be more or less than 50% certain that we'll see heads. 

On the topic of estimation we saw that sampling from a probability distribution provides us with information to determine the distribution to some extent. That said, the rate at which this is possible can be quite slow. In particular we saw that the rate of $1/\sqrt{n}$ is a good quantifier of the amount of uncertainty left after we observe $n$ observations. This means that by going from 10 to 1000 observations (usually a very achievable task) we see a tenfold reduction of uncertainty, whereas the next 1000 observations help comparatively little, offering only a 1.41 times reduction. This is a persistent feature of machine learning: while there are often easy gains, it takes a very large amount of data, and often with it an enormous amount of computation to make even further gains. For an empirical review of this fact for large scale language models see :cite:`revels2016forward`. 

We also sharpened our language and tools for statistical modeling. In the process of that we learned about conditional probabilities and about one of the most important equations in statistics---Bayes' rule. It is an effective tool for decoupling information conveyed by data through a likelihood term $P(B|A)$ that addresses how well observations $B$ match a choice of parameters $A$, and a prior probability $P(A)$ which governs how plausible a particular choice of $A$ was in the first place. In particular, we saw how this affects our ability to diagnose diseases, based on the efficacy of the test *and* the prevalence of the disease itself (i.e., our prior). We strongly recommend that you play with the equations to see how the analysis changes if you change the prior. 

Lastly, we introduced a first set of nontrivial questions about the effect of a specific probability distribution, namely expectations and variances. While there are many more than just linear and quadratic expectations for a probability distribution, these two already provide a good deal of knowledge about the possible behavior of the distribution. For instance, [Chebyshev's Inequality](https://en.wikipedia.org/wiki/Chebyshev%27s_inequality) states that $P(|X - \mu| \geq k \sigma) \leq 1/k^2$, where $\mu$ is the expectation, $\sigma^2$ is the variance of the distribution and $k > 1$ is a confidence parameter of our choosing. It tells us that draws from a distribution lie with at least 50% probability within a $2 \sigma$ interval of the expectation. 


## Exercises

1. Give an example where observing more data can reduce the amount of uncertainty about the outcome to an arbitrarily low level. 
1. Give an example where observing more data will only reduce the amount of uncertainty up to a point and then no further. Explain why this is the case and where you expect this point to occur.
1. We empirically demonstrated convergence to the mean for the roll of a dice. Calculate the variance of the estimate of the probability that we see $1$ after drawing $n$ samples. 
    1. How does the variance scale with the number of observations? 
    1. Use Chebyshev's Inequality to bound the deviation from the expectation. 
    1. How does it relate to the Central Limit Theorem?
1. Assume that we draw $n$ samples $x_i$ from a probability distribution with zero mean and unit variance. Compute the averages $z_m := m^{-1} \sum_{i=1}^m x_i$. Can we apply Chebyshev's Inequality for every $z_m$ independently? Why not?
1. Given two events with probability $P(\mathcal{A})$ and $P(\mathcal{B})$, compute upper and lower bounds on $P(\mathcal{A} \cup \mathcal{B})$ and $P(\mathcal{A} \cap \mathcal{B})$. Hint: graph the situation using a [Venn Diagram](https://en.wikipedia.org/wiki/Venn_diagram).
1. Assume that we have a sequence of random variables, say $A$, $B$, and $C$, where $B$ only depends on $A$, and $C$ only depends on $B$, can you simplify the joint probability $P(A, B, C)$? Hint: this is a [Markov Chain](https://en.wikipedia.org/wiki/Markov_chain).
1. In :numref:`subsec_probability_hiv_app`, assume that the outcomes of the two tests are not independent. In particular assume that each test on its own has a false positive rate of 10% and a false negative rate of 1%. That is, assume that $P(D =1|H=0) = 0.1$ and that $P(D = 0|H=1) = 0.01$. Moreover, assume that for $H = 1$ (infected) the test outcomes are conditionally independent, i.e.; that $P(D_1, D_2|H=1) = P(D_1|H=1) P(D_2|H=1)$ but that for healthy patients the outcomes are coupled via $P(D_1 = D_2 = 1|H=0) = 0.02$. 
    1. Work out the joint probability table for $D_1$ and $D_2$, given $H=0$ based on the information you have so far.
    1. Derive the probability of the patient being positive ($H=1$) after one test returns positive. You can assume the same baseline probability $P(H=1) = 0.0015$ as before. 
    1. Derive the probability of the patient being positive ($H=1$) after both tests return positive.
1. Assume that you are an asset manager for an investment bank and you have a choice of stocks $s_i$ to invest in. Your portfolio needs to add up to $1$ with weights $\alpha_i$ for each stock. The stocks have an average return $\mathbf{\mu} = E_{s \sim P}[\mathbf{s}]$ and covariance $\Sigma = \mathrm{Cov}_{\mathbf{s} \sim P}[\mathbf{s}]$.
    1. Compute the expected return for a given portfolio $\alpha$.
    1. If you wanted to maximize the return of the portfolio, how should you choose your investment?
    1. Compute the *variance* of the portfolio. 
    1. Formulate an optimization problem of maximizing the return while keeping the variance constrained to an upper bound. This is the Nobel-Prize winning [Markovitz portfolio](https://en.wikipedia.org/wiki/Markowitz_model) :cite:`mangram2013simplified`. To solve it you will need a quadratic programming solver, something way beyond the scope of this book.

:begin_tab:`mxnet`
[Discussions](https://discuss.d2l.ai/t/36)
:end_tab:

:begin_tab:`pytorch`
[Discussions](https://discuss.d2l.ai/t/37)
:end_tab:

:begin_tab:`tensorflow`
[Discussions](https://discuss.d2l.ai/t/198)
:end_tab:<|MERGE_RESOLUTION|>--- conflicted
+++ resolved
@@ -471,24 +471,20 @@
 Sometimes this notation can get clunky,
 and we can abuse notation when the context is clear.
 For example, we might use *P(X)* to refer broadly
-to the *distribution* of X, i.e., 
+to the *distribution* of $X$, i.e., 
 the function that tells us the probability
 that $X$ takes any given value. 
 Other times we write expressions 
 like $P(X,Y) = P(X) P(Y)$,
 as a shorthand to express a statement 
 that is true for all of the values
-that the random variables X and Y can take, i.e.,
+that the random variables $X$ and $Y$ can take, i.e.,
 for all $i,j$ $P(X=i \textrm{ and } Y=j) = P(X=i)P(Y=j)$.
 Other times, we abuse notation by writing
 $P(v)$ when the random variable is clear from the context. 
-Just as the values taken by random variables
-correspond to subsets of the samples space,
-and thus are events, 
-coarser groupings of these values 
-are, in turn, unions of the corresponding 
-subsets and thus are also events. 
-For example, $P(X \in [1, 3])$ denotes the probability of the event $\{1 \leq X \leq 3\}$.
+Since an event in probability theory is a set of outcomes from the sample space,
+we can specify a range of values for a random variable to take.
+For example, $P(1 \leq X \leq 3)$ denotes the probability of the event $\{1 \leq X \leq 3\}$.
 
 
 Note that there is a subtle difference 
@@ -520,19 +516,6 @@
 For more details on continuous random variables,
 see :numref:`sec_random_variables`. 
 
-<<<<<<< HEAD
-=======
-By $P(X = a)$, we make a distinction between the random variable $X$ and the values (e.g., $a$) that $X$ can take.
-However, such pedantry results in a cumbersome notation and we omit it unless necessary.
-On the one hand, we can just denote $P(X)$ as the *distribution* over the random variable $X$:
-the distribution tells us the probability that $X$ takes any value.
-On the other hand,
-we can simply write $P(a)$ to denote the probability that a random variable takes the value $a$.
-Since an event in probability theory is a set of outcomes from the sample space,
-we can specify a range of values for a random variable to take.
-For example, $P(1 \leq X \leq 3)$ denotes the probability of the event $\{1 \leq X \leq 3\}$.
-By definition it is also the probability that the random variable $X$ can take a value from $\{1, 2, 3\}$.
->>>>>>> fb5637e2
 
 
 ## Multiple Random Variables
