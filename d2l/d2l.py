--- conflicted
+++ resolved
@@ -765,11 +765,7 @@
     src_tokens = d2l.trim_pad(src_tokens, num_steps, src_vocab.pad)
     enc_X = np.array(src_tokens, ctx=ctx)
     # add the batch_size dimension.
-<<<<<<< HEAD
-    enc_outputs = model.encoder(np.expand_dims(enc_X, axis=0), 
-=======
     enc_outputs = model.encoder(np.expand_dims(enc_X, axis=0),
->>>>>>> bc7ec81f
                                 enc_valid_length)
     dec_state = model.decoder.init_state(enc_outputs, enc_valid_length)
     dec_X = np.expand_dims(np.array([tgt_vocab.bos], ctx=ctx), axis=0)
@@ -971,11 +967,7 @@
     for features, labels in data_iter:
         Xs, ys = d2l.split_batch(features, labels, ctx_list)
         pys = [net(X) for X in Xs]  # run in parallel
-<<<<<<< HEAD
-        metric.add(sum(float(d2l.accuracy(py, y)) for py, y in zip(pys, ys)), 
-=======
         metric.add(sum(float(d2l.accuracy(py, y)) for py, y in zip(pys, ys)),
->>>>>>> bc7ec81f
                    labels.size)
     return metric[0]/metric[1]
 
@@ -1316,15 +1308,9 @@
     train_tokens = d2l.tokenize(train_data[0], token='word')
     test_tokens = d2l.tokenize(test_data[0], token='word')
     vocab = d2l.Vocab(train_tokens, min_freq=5)
-<<<<<<< HEAD
-    train_features = np.array([d2l.trim_pad(vocab[line], num_steps, vocab.unk) 
-                               for line in train_tokens])
-    test_features = np.array([d2l.trim_pad(vocab[line], num_steps, vocab.unk) 
-=======
     train_features = np.array([d2l.trim_pad(vocab[line], num_steps, vocab.unk)
                                for line in train_tokens])
     test_features = np.array([d2l.trim_pad(vocab[line], num_steps, vocab.unk)
->>>>>>> bc7ec81f
                                for line in test_tokens])
     train_iter = d2l.load_array((train_features, train_data[1]), batch_size)
     test_iter = d2l.load_array((test_features, test_data[1]), batch_size, 
