--- conflicted
+++ resolved
@@ -750,7 +750,6 @@
         self.W_xo, self.W_ho, self.b_o = triple()  # Output gate
         self.W_xc, self.W_hc, self.b_c = triple()  # Candidate memory cell
 
-<<<<<<< HEAD
     def init_state(self, batch_size):
         return (d2l.zeros((batch_size, self.num_hiddens)),
                 d2l.zeros((batch_size, self.num_hiddens)))
@@ -811,51 +810,6 @@
         self.preprocess()
         self.tokenize(num_train + num_val)
         self.build_array(num_steps)
-=======
-d2l.DATA_HUB['fra-eng'] = (d2l.DATA_URL + 'fra-eng.zip',
-                           '94646ad1522d915e7b0f9296181140edcf86a4f5')
-
-def read_data_nmt():
-    """Load the English-French dataset.
-
-    Defined in :numref:`sec_machine_translation`"""
-    data_dir = d2l.download_extract('fra-eng')
-    with open(os.path.join(data_dir, 'fra.txt'), 'r',
-              encoding='utf-8') as f:
-        return f.read()
-
-def preprocess_nmt(text):
-    """Preprocess the English-French dataset.
-
-    Defined in :numref:`sec_machine_translation`"""
-    def no_space(char, prev_char):
-        return char in set(',.!?') and prev_char != ' '
-
-    # Replace non-breaking space with space, and convert uppercase letters to
-    # lowercase ones
-    text = text.replace('\u202f', ' ').replace('\xa0', ' ').lower()
-    # Insert space between words and punctuation marks
-    out = [' ' + char if i > 0 and no_space(char, text[i - 1]) else char
-           for i, char in enumerate(text)]
-    return ''.join(out)
-
-def tokenize_nmt(text, num_examples=None):
-    """Tokenize the English-French dataset.
-
-    Defined in :numref:`sec_machine_translation`"""
-    source, target = [], []
-    for i, line in enumerate(text.split('\n')):
-        if num_examples and i > num_examples:
-            break
-        parts = line.split('\t')
-        if len(parts) == 2:
-            source.append(parts[0].split(' '))
-            target.append(parts[1].split(' '))
-    return source, target
-
-def show_list_len_pair_hist(legend, xlabel, ylabel, xlist, ylist):
-    """Plot the histogram for list length pairs.
->>>>>>> 0b8503b8
 
     def get_dataloader(self, train):
         """Defined in :numref:`sec_machine_translation`"""
