DATA_HUB = dict()
DATA_URL = 'http://d2l-data.s3-accelerate.amazonaws.com/'

import collections
import hashlib
import inspect
import math
import os
import random
import re
import shutil
import sys
import tarfile
import time
import zipfile
from collections import defaultdict
import pandas as pd
import requests
from IPython import display
from matplotlib import pyplot as plt

import numpy as np
import tensorflow as tf

d2l = sys.modules[__name__]
nn_Module = tf.keras.Model

#################   WARNING   ################
# The below part is generated automatically through:
#    d2lbook build lib
# Don't edit it directly

import collections
import hashlib
import inspect
import math
import os
import random
import re
import shutil
import sys
import tarfile
import time
import zipfile
from collections import defaultdict
import pandas as pd
import requests
from IPython import display
from matplotlib import pyplot as plt

d2l = sys.modules[__name__]

import numpy as np
import tensorflow as tf

def use_svg_display():
    """Use the svg format to display a plot in Jupyter.

    Defined in :numref:`sec_calculus`"""
    display.set_matplotlib_formats('svg')

def set_figsize(figsize=(3.5, 2.5)):
    """Set the figure size for matplotlib.

    Defined in :numref:`sec_calculus`"""
    use_svg_display()
    d2l.plt.rcParams['figure.figsize'] = figsize

def set_axes(axes, xlabel, ylabel, xlim, ylim, xscale, yscale, legend):
    """Set the axes for matplotlib.

    Defined in :numref:`sec_calculus`"""
    axes.set_xlabel(xlabel), axes.set_ylabel(ylabel)
    axes.set_xscale(xscale), axes.set_yscale(yscale)
    axes.set_xlim(xlim),     axes.set_ylim(ylim)
    if legend:
        axes.legend(legend)
    axes.grid()

def plot(X, Y=None, xlabel=None, ylabel=None, legend=[], xlim=None,
         ylim=None, xscale='linear', yscale='linear',
         fmts=('-', 'm--', 'g-.', 'r:'), figsize=(3.5, 2.5), axes=None):
    """Plot data points.

    Defined in :numref:`sec_calculus`"""

    def has_one_axis(X):  # True if `X` (tensor or list) has 1 axis
        return (hasattr(X, "ndim") and X.ndim == 1 or isinstance(X, list)
                and not hasattr(X[0], "__len__"))

    if has_one_axis(X): X = [X]
    if Y is None:
        X, Y = [[]] * len(X), X
    elif has_one_axis(Y):
        Y = [Y]
    if len(X) != len(Y):
        X = X * len(Y)

    set_figsize(figsize)
    if axes is None: axes = d2l.plt.gca()
    axes.cla()
    for x, y, fmt in zip(X, Y, fmts):
        axes.plot(x,y,fmt) if len(x) else axes.plot(y,fmt)
    set_axes(axes, xlabel, ylabel, xlim, ylim, xscale, yscale, legend)

def add_to_class(Class):
    """Defined in :numref:`sec_oo-design`"""
    def wrapper(obj):
        setattr(Class, obj.__name__, obj)
    return wrapper

class HyperParameters:
    def save_hyperparameters(self, ignore=[]):
        """Defined in :numref:`sec_oo-design`"""
        raise NotImplemented

    def save_hyperparameters(self, ignore=[]):
        """Save function arguments into class attributes.
    
        Defined in :numref:`sec_utils`"""
        frame = inspect.currentframe().f_back
        _, _, _, local_vars = inspect.getargvalues(frame)
        self.hparams = {k:v for k, v in local_vars.items()
                        if k not in set(ignore+['self']) and not k.startswith('_')}
        for k, v in self.hparams.items():
            setattr(self, k, v)

class ProgressBoard(d2l.HyperParameters):
    """Plot data points in animation.

    Defined in :numref:`sec_oo-design`"""
    def __init__(self, xlabel=None, ylabel=None, xlim=None,
                 ylim=None, xscale='linear', yscale='linear',
                 ls=['-', '--', '-.', ':'], colors=['C0', 'C1', 'C2', 'C3'],
                 fig=None, axes=None, figsize=(3.5, 2.5), display=True):
        self.save_hyperparameters()

    def draw(self, x, y, label, every_n=1):
        raise NotImplemented

    def draw(self, x, y, label, every_n=1):
        """Defined in :numref:`sec_utils`"""
        Point = collections.namedtuple('Point', ['x', 'y'])
        if not hasattr(self, 'raw_points'):
            self.raw_points = collections.OrderedDict()
            self.data = collections.OrderedDict()
        if label not in self.raw_points:
            self.raw_points[label] = []
            self.data[label] = []
        points = self.raw_points[label]
        line = self.data[label]
        points.append(Point(x, y))
        if len(points) != every_n:
            return
        mean = lambda x: sum(x) / len(x)
        line.append(Point(mean([p.x for p in points]),
                          mean([p.y for p in points])))
        points.clear()
        if not self.display:
            return
        d2l.use_svg_display()
        if self.fig is None:
            self.fig = d2l.plt.figure(figsize=self.figsize)
        plt_lines, labels = [], []
        for (k, v), ls, color in zip(self.data.items(), self.ls, self.colors):
            plt_lines.append(d2l.plt.plot([p.x for p in v], [p.y for p in v],
                                          linestyle=ls, color=color)[0])
            labels.append(k)
        axes = self.axes if self.axes else d2l.plt.gca()
        if self.xlim: axes.set_xlim(self.xlim)
        if self.ylim: axes.set_ylim(self.ylim)
        if not self.xlabel: self.xlabel = self.x
        axes.set_xlabel(self.xlabel)
        axes.set_ylabel(self.ylabel)
        axes.set_xscale(self.xscale)
        axes.set_yscale(self.yscale)
        axes.legend(plt_lines, labels)
        display.display(self.fig)
        display.clear_output(wait=True)

class Module(d2l.nn_Module, d2l.HyperParameters):
    """Defined in :numref:`sec_oo-design`"""
    def __init__(self, plot_train_per_epoch=2, plot_valid_per_epoch=1):
        super().__init__()
        self.save_hyperparameters()
        self.board = ProgressBoard()
        self.training = None

    def loss(self, y_hat, y):
        raise NotImplementedError

    def forward(self, X):
        assert hasattr(self, 'net'), 'Neural network is defined'
        return self.net(X)

<<<<<<< HEAD
    def call(self,X, *args, **kwargs):
=======
    def call(self, X, *args, **kwargs):
>>>>>>> 242e8a74
        if kwargs and "training" in kwargs:
            self.training = kwargs['training']
        return self.forward(X, *args)

    def plot(self, key, value, train):
        """Plot a point in animation."""
        assert hasattr(self, 'trainer'), 'Trainer is not inited'
        self.board.xlabel = 'epoch'
        if train:
            x = self.trainer.train_batch_idx / \
                self.trainer.num_train_batches
            n = self.trainer.num_train_batches / \
                self.plot_train_per_epoch
        else:
            x = self.trainer.epoch + 1
            n = self.trainer.num_val_batches / \
                self.plot_valid_per_epoch
        self.board.draw(x, d2l.numpy(value), (
            'train_' if train else 'val_') + key, every_n=int(n))
    def training_step(self, batch):
        l = self.loss(self(*batch[:-1]), batch[-1])
        self.plot('loss', l, train=True)
        return l

    def validation_step(self, batch):
        l = self.loss(self(*batch[:-1]), batch[-1])
        self.plot('loss', l, train=False)

    def configure_optimizers(self):
        raise NotImplementedError

    def configure_optimizers(self):
        """Defined in :numref:`sec_classification`"""
        return tf.keras.optimizers.SGD(self.lr)

class DataModule(d2l.HyperParameters):
    """Defined in :numref:`sec_oo-design`"""
    def __init__(self, root='../data'):
        self.save_hyperparameters()

    def get_dataloader(self, train):
        raise NotImplementedError

    def train_dataloader(self):
        return self.get_dataloader(train=True)

    def val_dataloader(self):
        return self.get_dataloader(train=False)

    def get_tensorloader(self, tensors, train, indices=slice(0, None)):
        """Defined in :numref:`sec_synthetic-regression-data`"""
        tensors = tuple(a[indices] for a in tensors)
        shuffle_buffer = tensors[0].shape[0] if train else 1
        return tf.data.Dataset.from_tensor_slices(tensors).shuffle(
            buffer_size=shuffle_buffer).batch(self.batch_size)
    

class Trainer(d2l.HyperParameters):
    """Defined in :numref:`sec_oo-design`"""
    def __init__(self, max_epochs, num_gpus=0, gradient_clip_val=0):
        self.save_hyperparameters()
        assert num_gpus == 0, 'No GPU support yet'

    def prepare_data(self, data):
        self.train_dataloader = data.train_dataloader()
        self.val_dataloader = data.val_dataloader()
        self.num_train_batches = len(self.train_dataloader)
        self.num_val_batches = (len(self.val_dataloader)
                                if self.val_dataloader is not None else 0)

    def prepare_model(self, model):
        model.trainer = self
        model.board.xlim = [0, self.max_epochs]
        self.model = model

    def fit(self, model, data):
        self.prepare_data(data)
        self.prepare_model(model)
        self.optim = model.configure_optimizers()
        self.epoch = 0
        self.train_batch_idx = 0
        self.val_batch_idx = 0
        for self.epoch in range(self.max_epochs):
            self.fit_epoch()

    def fit_epoch(self):
        raise NotImplementedError

    def prepare_batch(self, batch):
        """Defined in :numref:`sec_linear_scratch`"""
        return batch

    def fit_epoch(self):
        """Defined in :numref:`sec_linear_scratch`"""
        self.model.training = True
        for batch in self.train_dataloader:
            with tf.GradientTape() as tape:
                loss = self.model.training_step(self.prepare_batch(batch))
            grads = tape.gradient(loss, self.model.trainable_variables)
            if self.gradient_clip_val > 0:
                grads = self.clip_gradients(self.gradient_clip_val, grads)
            self.optim.apply_gradients(zip(grads, self.model.trainable_variables))
            self.train_batch_idx += 1
        if self.val_dataloader is None:
            return
        self.model.training = False
        for batch in self.val_dataloader:
            self.model.validation_step(self.prepare_batch(batch))
            self.val_batch_idx += 1

    def clip_gradients(self, grad_clip_val, grads):
        """Defined in :numref:`sec_rnn-scratch`"""
        grad_clip_val = tf.constant(grad_clip_val, dtype=tf.float32)
        new_grads = [tf.convert_to_tensor(grad) if isinstance(
            grad, tf.IndexedSlices) else grad for grad in grads]
        norm = tf.math.sqrt(sum((tf.reduce_sum(grad ** 2)) for grad in new_grads))
        if tf.greater(norm, grad_clip_val):
            for i, grad in enumerate(new_grads):
                new_grads[i] = grad * grad_clip_val / norm
            return new_grads
        return grads

class SyntheticRegressionData(d2l.DataModule):
    """Defined in :numref:`sec_synthetic-regression-data`"""
    def __init__(self, w, b, noise=0.01, num_train=1000, num_val=1000,
                 batch_size=32):
        super().__init__()
        self.save_hyperparameters()
        n = num_train + num_val
        self.X = tf.random.normal((n, w.shape[0]))
        noise = tf.random.normal((n, 1)) * noise
        self.y = d2l.matmul(self.X, d2l.reshape(w, (-1, 1))) + b + noise

    def get_dataloader(self, train):
        """Defined in :numref:`sec_synthetic-regression-data`"""
        i = slice(0, self.num_train) if train else slice(self.num_train, None)
        return self.get_tensorloader((self.X, self.y), train, i)

class LinearRegressionScratch(d2l.Module):
    """Defined in :numref:`sec_linear_scratch`"""
    def __init__(self, num_inputs, lr, sigma=0.01):
        super().__init__()
        self.save_hyperparameters()
        w = tf.random.normal((num_inputs, 1), mean=0, stddev=0.01)
        b = tf.zeros(1)
        self.w = tf.Variable(w, trainable=True)
        self.b = tf.Variable(b, trainable=True)

    def forward(self, X):
        """The linear regression model.
    
        Defined in :numref:`sec_linear_scratch`"""
        return d2l.matmul(X, self.w) + self.b

    def loss(self, y_hat, y):
        """Defined in :numref:`sec_linear_scratch`"""
        l = (y_hat - d2l.reshape(y, y_hat.shape)) ** 2 / 2
        return d2l.reduce_mean(l)

    def configure_optimizers(self):
        """Defined in :numref:`sec_linear_scratch`"""
        return SGD(self.lr)

class SGD(d2l.HyperParameters):
    """Defined in :numref:`sec_linear_scratch`"""
    def __init__(self, lr):
        """Minibatch stochastic gradient descent."""
        self.save_hyperparameters()

    def apply_gradients(self, grads_and_vars):
        for grad, param in grads_and_vars:
            param.assign_sub(self.lr * grad)

class LinearRegression(d2l.Module):
    """Defined in :numref:`sec_linear_concise`"""
    def __init__(self, lr):
        super().__init__()
        self.save_hyperparameters()
        initializer = tf.initializers.RandomNormal(stddev=0.01)
        self.net = tf.keras.layers.Dense(1, kernel_initializer=initializer)

    def forward(self, X):
        """The linear regression model.
    
        Defined in :numref:`sec_linear_concise`"""
        return self.net(X)

    def loss(self, y_hat, y):
        """Defined in :numref:`sec_linear_concise`"""
        fn = tf.keras.losses.MeanSquaredError()
        return fn(y, y_hat)

    def configure_optimizers(self):
        """Defined in :numref:`sec_linear_concise`"""
        return tf.keras.optimizers.SGD(self.lr)

    def get_w_b(self):
        """Defined in :numref:`sec_linear_concise`"""
        return (self.get_weights()[0], self.get_weights()[1])

class FashionMNIST(d2l.DataModule):
    """Defined in :numref:`sec_fashion_mnist`"""
    def __init__(self, batch_size=64, resize=(28, 28)):
        super().__init__()
        self.save_hyperparameters()
        self.train, self.val = tf.keras.datasets.fashion_mnist.load_data()

    def text_labels(self, indices):
        """Return text labels.
    
        Defined in :numref:`sec_fashion_mnist`"""
        labels = ['t-shirt', 'trouser', 'pullover', 'dress', 'coat',
                  'sandal', 'shirt', 'sneaker', 'bag', 'ankle boot']
        return [labels[int(i)] for i in indices]

    def get_dataloader(self, train):
        """Defined in :numref:`sec_fashion_mnist`"""
        data = self.train if train else self.val
        process = lambda X, y: (tf.expand_dims(X, axis=3) / 255,
                                tf.cast(y, dtype='int32'))
        resize_fn = lambda X, y: (tf.image.resize_with_pad(X, *self.resize), y)
        shuffle_buf = len(data[0]) if train else 1
        return tf.data.Dataset.from_tensor_slices(process(*data)).batch(
            self.batch_size).map(resize_fn).shuffle(shuffle_buf)

    def visualize(self, batch, nrows=1, ncols=8, labels=[]):
        """Defined in :numref:`sec_fashion_mnist`"""
        X, y = batch
        if not labels:
            labels = self.text_labels(y)
        d2l.show_images(X, nrows, ncols, titles=labels)

def show_images(imgs, num_rows, num_cols, titles=None, scale=1.5):
    """Plot a list of images.

    Defined in :numref:`sec_fashion_mnist`"""
    raise NotImplementedError

class Classifier(d2l.Module):
    """Defined in :numref:`sec_classification`"""
    def validation_step(self, batch):
        Y_hat = self(*batch[:-1])
        self.plot('loss', self.loss(Y_hat, batch[-1]), train=False)
        self.plot('acc', self.accuracy(Y_hat, batch[-1]), train=False)

    def accuracy(self, Y_hat, Y, averaged=True):
        """Compute the number of correct predictions.
    
        Defined in :numref:`sec_classification`"""
        Y_hat = d2l.reshape(Y_hat, (-1, Y_hat.shape[-1]))
        preds = d2l.astype(d2l.argmax(Y_hat, axis=1), Y.dtype)
        compare = d2l.astype(preds == d2l.reshape(Y, -1), d2l.float32)
        return d2l.reduce_mean(compare) if averaged else compare

    def loss(self, Y_hat, Y, averaged=True):
        """Defined in :numref:`sec_softmax_concise`"""
        Y_hat = d2l.reshape(Y_hat, (-1, Y_hat.shape[-1]))
        Y = d2l.reshape(Y, (-1,))
        fn = tf.keras.losses.SparseCategoricalCrossentropy(from_logits=True)
        return fn(Y, Y_hat)

    def layer_summary(self, X_shape):
        """Defined in :numref:`sec_lenet`"""
        X = d2l.normal(X_shape)
        for layer in self.net.layers:
            X = layer(X)
            print(layer.__class__.__name__, 'output shape:\t', X.shape)

def cpu():
    """Defined in :numref:`sec_use_gpu`"""
    return tf.device('/CPU:0')

def gpu(i=0):
    """Defined in :numref:`sec_use_gpu`"""
    return tf.device(f'/GPU:{i}')

def num_gpus():
    """Defined in :numref:`sec_use_gpu`"""
    return len(tf.config.experimental.list_physical_devices('GPU'))

def try_gpu(i=0):
    """Return gpu(i) if exists, otherwise return cpu().

    Defined in :numref:`sec_use_gpu`"""
    if num_gpus() >= i + 1:
        return gpu(i)
    return cpu()

def try_all_gpus():
    """Return all available GPUs, or [cpu(),] if no GPU exists.

    Defined in :numref:`sec_use_gpu`"""
    return [gpu(i) for i in range(num_gpus())]

def corr2d(X, K):
    """Compute 2D cross-correlation."""
    h, w = K.shape
    Y = tf.Variable(tf.zeros((X.shape[0] - h + 1, X.shape[1] - w + 1)))
    for i in range(Y.shape[0]):
        for j in range(Y.shape[1]):
            Y[i, j].assign(tf.reduce_sum(
                X[i: i + h, j: j + w] * K))
    return Y

class Residual(tf.keras.Model):
    """The Residual block of ResNet."""
    def __init__(self, num_channels, use_1x1conv=False, strides=1):
        super().__init__()
        self.conv1 = tf.keras.layers.Conv2D(num_channels, padding='same',
                                            kernel_size=3, strides=strides)
        self.conv2 = tf.keras.layers.Conv2D(num_channels, kernel_size=3,
                                            padding='same')
        self.conv3 = None
        if use_1x1conv:
            self.conv3 = tf.keras.layers.Conv2D(num_channels, kernel_size=1,
                                                strides=strides)
        self.bn1 = tf.keras.layers.BatchNormalization()
        self.bn2 = tf.keras.layers.BatchNormalization()

    def call(self, X):
        Y = tf.keras.activations.relu(self.bn1(self.conv1(X)))
        Y = self.bn2(self.conv2(Y))
        if self.conv3 is not None:
            X = self.conv3(X)
        Y += X
        return tf.keras.activations.relu(Y)

class TimeMachine(d2l.DataModule):
    """Defined in :numref:`sec_text-sequence`"""
    def _download(self):
        fname = d2l.download(d2l.DATA_URL + 'timemachine.txt', self.root,
                             '090b5e7e70c295757f55df93cb0a180b9691891a')
        with open(fname) as f:
            return f.read()

    def _preprocess(self, text):
        """Defined in :numref:`sec_text-sequence`"""
        return re.sub('[^A-Za-z]+', ' ', text).lower()

    def _tokenize(self, text):
        """Defined in :numref:`sec_text-sequence`"""
        return list(text)

    def build(self, raw_text, vocab=None):
        """Defined in :numref:`sec_text-sequence`"""
        tokens = self._tokenize(self._preprocess(raw_text))
        if vocab is None: vocab = Vocab(tokens)
        corpus = [vocab[token] for token in tokens]
        return corpus, vocab

    def __init__(self, batch_size, num_steps, num_train=10000, num_val=5000):
        """Defined in :numref:`subsec_perplexity`"""
        super(d2l.TimeMachine, self).__init__()
        self.save_hyperparameters()
        corpus, self.vocab = self.build(self._download())
        array = d2l.tensor([corpus[i:i+num_steps+1]
                            for i in range(0, len(corpus)-num_steps-1)])
        self.X, self.Y = array[:,:-1], array[:,1:]

    def get_dataloader(self, train):
        """Defined in :numref:`subsec_partitioning-seqs`"""
        idx = slice(0, self.num_train) if train else slice(
            self.num_train, self.num_train + self.num_val)
        return self.get_tensorloader([self.X, self.Y], train, idx)

class Vocab:
    """Vocabulary for text."""
    def __init__(self, tokens=[], min_freq=0, reserved_tokens=[]):
        """Defined in :numref:`sec_text-sequence`"""
        # Flatten a 2D list if needed
        if tokens and isinstance(tokens[0], list):
            tokens = [token for line in tokens for token in line]
        # Count token frequencies
        counter = collections.Counter(tokens)
        self.token_freqs = sorted(counter.items(), key=lambda x: x[1],
                                  reverse=True)
        # The list of unique tokens
        self.idx_to_token = list(sorted(set(['<unk>'] + reserved_tokens + [
            token for token, freq in self.token_freqs if freq >= min_freq])))
        self.token_to_idx = {token: idx
                             for idx, token in enumerate(self.idx_to_token)}

    def __len__(self):
        return len(self.idx_to_token)

    def __getitem__(self, tokens):
        if not isinstance(tokens, (list, tuple)):
            return self.token_to_idx.get(tokens, self.unk)
        return [self.__getitem__(token) for token in tokens]

    def to_tokens(self, indices):
        if hasattr(indices, '__len__') and len(indices) > 1:
            return [self.idx_to_token[int(index)] for index in indices]
        return self.idx_to_token[indices]

    @property
    def unk(self):  # Index for the unknown token
        return self.token_to_idx['<unk>']

class RNNScratch(d2l.Module):
    """Defined in :numref:`sec_rnn-scratch`"""
    def __init__(self, num_inputs, num_hiddens, sigma=0.01):
        super().__init__()
        self.save_hyperparameters()
        self.W_xh = tf.Variable(d2l.normal(
            (num_inputs, num_hiddens)) * sigma)
        self.W_hh = tf.Variable(d2l.normal(
            (num_hiddens, num_hiddens)) * sigma)
        self.b_h = tf.Variable(d2l.zeros(num_hiddens))

    def forward(self, inputs, state=None):
        """Defined in :numref:`sec_rnn-scratch`"""
        if state is not None:
            state, = state
            state = d2l.reshape(state, (-1, self.W_hh.shape[0]))
        outputs = []
        for X in inputs:  # Shape of inputs: (num_steps, batch_size, num_inputs)
            state = d2l.tanh(d2l.matmul(X, self.W_xh) + (
                d2l.matmul(state, self.W_hh) if state is not None else 0)
                             + self.b_h)
            outputs.append(state)
        return outputs, state

def check_len(a, n):
    """Defined in :numref:`sec_rnn-scratch`"""
    assert len(a) == n, f'list\'s len {len(a)} != expected length {n}'

def check_shape(a, shape):
    """Defined in :numref:`sec_rnn-scratch`"""
    assert a.shape == shape, \
            f'tensor\'s shape {a.shape} != expected shape {shape}'

class RNNLMScratch(d2l.Classifier):
    """Defined in :numref:`sec_rnn-scratch`"""
    def __init__(self, rnn, vocab_size, lr=0.01):
        super().__init__()
        self.save_hyperparameters()
        self.init_params()

    def init_params(self):
        self.W_hq = tf.Variable(d2l.normal(
            (self.rnn.num_hiddens, self.vocab_size)) * self.rnn.sigma)
        self.b_q = tf.Variable(d2l.zeros(self.vocab_size))

    def training_step(self, batch):
        l = self.loss(self(*batch[:-1]), batch[-1])
        self.plot('ppl', d2l.exp(l), train=True)
        return l

    def validation_step(self, batch):
        l = self.loss(self(*batch[:-1]), batch[-1])
        self.plot('ppl', d2l.exp(l), train=False)

    def one_hot(self, X):
        """Defined in :numref:`sec_rnn-scratch`"""
        # Output shape: (num_steps, batch_size, vocab_size)
        return tf.one_hot(tf.transpose(X), self.vocab_size)

    def output_layer(self, rnn_outputs):
        """Defined in :numref:`sec_rnn-scratch`"""
        outputs = [d2l.matmul(H, self.W_hq) + self.b_q for H in rnn_outputs]
        return d2l.stack(outputs, 1)
    

    def forward(self, X, state=None):
        """Defined in :numref:`sec_rnn-scratch`"""
        embs = self.one_hot(X)
        rnn_outputs, _ = self.rnn(embs, state)
        return self.output_layer(rnn_outputs)

    def predict(self, prefix, num_preds, vocab, device=None):
        """Defined in :numref:`sec_rnn-scratch`"""
        state, outputs = None, [vocab[prefix[0]]]
        for i in range(len(prefix) + num_preds - 1):
            X = d2l.tensor([[outputs[-1]]])
            embs = self.one_hot(X)
            rnn_outputs, state = self.rnn(embs, state)
            if i < len(prefix) - 1:  # Warm-up period
                outputs.append(vocab[prefix[i + 1]])
            else:  # Predict `num_preds` steps
                Y = self.output_layer(rnn_outputs)
                outputs.append(int(d2l.reshape(d2l.argmax(Y, axis=2), 1)))
        return ''.join([vocab.idx_to_token[i] for i in outputs])

class RNN(d2l.Module):
    """Defined in :numref:`sec_rnn-concise`"""
    def __init__(self, num_hiddens):
        super().__init__()
        self.save_hyperparameters()
        self.rnn = tf.keras.layers.SimpleRNN(
            num_hiddens, return_sequences=True, return_state=True,
            time_major=True)

    def forward(self, inputs, H=None):
        outputs, H = self.rnn(inputs, H)
        return outputs, H

class RNNLM(d2l.RNNLMScratch):
    """Defined in :numref:`sec_rnn-concise`"""
    def init_params(self):
        self.linear = tf.keras.layers.Dense(self.vocab_size)

    def output_layer(self, hiddens):
        return d2l.transpose(self.linear(hiddens), (1, 0, 2))

class LSTMScratch(d2l.Module):
    """Defined in :numref:`sec_lstm`"""
    def __init__(self, num_inputs, num_hiddens, sigma=0.01):
        super().__init__()
        self.save_hyperparameters()

        init_weight = lambda *shape: tf.Variable(d2l.normal(shape) * sigma)
        triple = lambda: (init_weight(num_inputs, num_hiddens),
                          init_weight(num_hiddens, num_hiddens),
                          tf.Variable(d2l.zeros(num_hiddens)))

        self.W_xi, self.W_hi, self.b_i = triple()  # Input gate
        self.W_xf, self.W_hf, self.b_f = triple()  # Forget gate
        self.W_xo, self.W_ho, self.b_o = triple()  # Output gate
        self.W_xc, self.W_hc, self.b_c = triple()  # Candidate memory cell

class GRU(d2l.RNN):
    """Defined in :numref:`sec_deep_rnn`"""
    def __init__(self, num_hiddens, num_layers, dropout=0):
        d2l.Module.__init__(self)
        self.save_hyperparameters()
        gru_cells = [tf.keras.layers.GRUCell(num_hiddens, dropout=dropout)
                     for _ in range(num_layers)]
        self.rnn = tf.keras.layers.RNN(gru_cells, return_sequences=True,
                                       return_state=True, time_major=True)

    def forward(self, X, state=None):
        outputs, *state = self.rnn(X, state)
        return outputs, state

class MTFraEng(d2l.DataModule):
    """Defined in :numref:`sec_machine_translation`"""
    def _download(self):
        d2l.extract(d2l.download(
            d2l.DATA_URL+'fra-eng.zip', self.root,
            '94646ad1522d915e7b0f9296181140edcf86a4f5'))
        with open(self.root + '/fra-eng/fra.txt', encoding='utf-8') as f:
            return f.read()

    def _preprocess(self, text):
        """Defined in :numref:`sec_machine_translation`"""
        # Replace non-breaking space with space
        text = text.replace('\u202f', ' ').replace('\xa0', ' ')
        # Insert space between words and punctuation marks
        no_space = lambda char, prev_char: char in ',.!?' and prev_char != ' '
        out = [' ' + char if i > 0 and no_space(char, text[i - 1]) else char
               for i, char in enumerate(text.lower())]
        return ''.join(out)

    def _tokenize(self, text, max_examples=None):
        """Defined in :numref:`sec_machine_translation`"""
        src, tgt = [], []
        for i, line in enumerate(text.split('\n')):
            if max_examples and i > max_examples: break
            parts = line.split('\t')
            if len(parts) == 2:
                # Skip empty tokens
                src.append([t for t in f'{parts[0]} <eos>'.split(' ') if t])
                tgt.append([t for t in f'<bos> {parts[1]} <eos>'.split(' ') if t])
        return src, tgt

    def __init__(self, batch_size, num_steps, num_train=1000, num_val=1000):
        """Defined in :numref:`sec_machine_translation`"""
        super(MTFraEng, self).__init__()
        self.save_hyperparameters()
        self.arrays, self.src_vocab, self.tgt_vocab = self._build_arrays(
            self._download())
    

    def _build_arrays(self, raw_text, src_vocab=None, tgt_vocab=None):
        """Defined in :numref:`sec_machine_translation`"""
        def _build_one(sentences, vocab):
            pad_or_trim = lambda s, n: (
                s[:n] if len(s) > n else s + ['<pad>'] * (n - len(s)))
            sentences = [pad_or_trim(seq, self.num_steps) for seq in sentences]
            if vocab is None: vocab = d2l.Vocab(sentences, min_freq=2)
            array = d2l.tensor([vocab[sent] for sent in sentences])
            return array, vocab
        src, tgt = self._tokenize(self._preprocess(raw_text),
                                  self.num_train + self.num_val)
        src_array, src_vocab = _build_one(src, src_vocab)
        tgt_array, tgt_vocab = _build_one(tgt, tgt_vocab)
        return (src_array, tgt_array[:,:-1], tgt_array[:,1:]), src_vocab, tgt_vocab

    def get_dataloader(self, train):
        """Defined in :numref:`sec_machine_translation`"""
        idx = slice(0, self.num_train) if train else slice(self.num_train, None)
        return self.get_tensorloader(self.arrays, train, idx)

    def build(self, src_sentences, tgt_sentences):
        """Defined in :numref:`sec_machine_translation`"""
        raw_text = '\n'.join([src+'\t'+tgt for src, tgt in zip(
            src_sentences, tgt_sentences)])
        arrays, _, _ = self._build_arrays(
            raw_text, self.src_vocab, self.tgt_vocab)
        return arrays

class Encoder(tf.keras.layers.Layer):
    """The base encoder interface for the encoder-decoder architecture."""
    def __init__(self, **kwargs):
        super(Encoder, self).__init__(**kwargs)

    def call(self, X, *args, **kwargs):
        raise NotImplementedError

class Decoder(tf.keras.layers.Layer):
    """The base decoder interface for the encoder-decoder architecture.

    Defined in :numref:`sec_encoder-decoder`"""
    def __init__(self, **kwargs):
        super(Decoder, self).__init__(**kwargs)

    def init_state(self, enc_outputs, *args):
        raise NotImplementedError

    def call(self, X, state, **kwargs):
        raise NotImplementedError

class EncoderDecoder(tf.keras.Model):
    """The base class for the encoder-decoder architecture.

    Defined in :numref:`sec_encoder-decoder`"""
    def __init__(self, encoder, decoder, **kwargs):
        super(EncoderDecoder, self).__init__(**kwargs)
        self.encoder = encoder
        self.decoder = decoder

    def call(self, enc_X, dec_X, *args, **kwargs):
        enc_outputs = self.encoder(enc_X, *args, **kwargs)
        dec_state = self.decoder.init_state(enc_outputs, *args)
        return self.decoder(dec_X, dec_state, **kwargs)

class Seq2SeqEncoder(d2l.Module):
    """The RNN encoder for sequence to sequence learning.

    Defined in :numref:`sec_seq2seq`"""
    def __init__(self, vocab_size, embed_size, num_hiddens, num_layers,
                 dropout=0):
        super().__init__()
        self.embedding = tf.keras.layers.Embedding(vocab_size, embed_size)
        self.rnn = d2l.GRU(num_hiddens, num_layers, dropout)

    def forward(self, X):
        # X shape: (batch_size, num_steps)
        embs = self.embedding(d2l.transpose(X))
        # embs shape: (num_steps, batch_size, embed_size)
        output, state = self.rnn(embs)
        # output shape: (num_steps, batch_size, num_hiddens)
        # state shape: (num_layers, batch_size, num_hiddens)
        return output, state

class Seq2Seq(d2l.Classifier):
    """Defined in :numref:`sec_seq2seq_decoder`"""
    def __init__(self, encoder, decoder, tgt_pad, lr):
        super().__init__()
        self.save_hyperparameters()

    def forward(self, src, tgt):
        return self.decoder(tgt, self.encoder(src)[1])[0]

    def predict_step(self, batch):
        """Defined in :numref:`sec_seq2seq_training`"""
        src, tgt, _ = batch
        enc_state = self.encoder(src)[1]
        dec_state = None
        outputs = [d2l.expand_dims(tgt[:,0], 1), ]
        for _ in range(tgt.shape[1]):
            Y, dec_state = self.decoder(outputs[-1], enc_state, dec_state)
            outputs.append(d2l.argmax(Y, 2))
        return d2l.concat(outputs[1:], 1)

def bleu(pred_seq, label_seq, k):
    """Compute the BLEU.

    Defined in :numref:`sec_seq2seq_training`"""
    pred_tokens, label_tokens = pred_seq.split(' '), label_seq.split(' ')
    len_pred, len_label = len(pred_tokens), len(label_tokens)
    score = math.exp(min(0, 1 - len_label / len_pred))
    for n in range(1, k + 1):
        num_matches, label_subs = 0, collections.defaultdict(int)
        for i in range(len_label - n + 1):
            label_subs[' '.join(label_tokens[i: i + n])] += 1
        for i in range(len_pred - n + 1):
            if label_subs[' '.join(pred_tokens[i: i + n])] > 0:
                num_matches += 1
                label_subs[' '.join(pred_tokens[i: i + n])] -= 1
        score *= math.pow(num_matches / (len_pred - n + 1), math.pow(0.5, n))
    return score

def show_heatmaps(matrices, xlabel, ylabel, titles=None, figsize=(2.5, 2.5),
                  cmap='Reds'):
    """Show heatmaps of matrices.

    Defined in :numref:`sec_attention-cues`"""
    d2l.use_svg_display()
    num_rows, num_cols = len(matrices), len(matrices[0])
    fig, axes = d2l.plt.subplots(num_rows, num_cols, figsize=figsize,
                                 sharex=True, sharey=True, squeeze=False)
    for i, (row_axes, row_matrices) in enumerate(zip(axes, matrices)):
        for j, (ax, matrix) in enumerate(zip(row_axes, row_matrices)):
            pcm = ax.imshow(d2l.numpy(matrix), cmap=cmap)
            if i == num_rows - 1:
                ax.set_xlabel(xlabel)
            if j == 0:
                ax.set_ylabel(ylabel)
            if titles:
                ax.set_title(titles[j])
    fig.colorbar(pcm, ax=axes, shrink=0.6);

def masked_softmax(X, valid_lens):
    """Perform softmax operation by masking elements on the last axis.

    Defined in :numref:`sec_attention-scoring-functions`"""
    # `X`: 3D tensor, `valid_lens`: 1D or 2D tensor
    if valid_lens is None:
        return tf.nn.softmax(X, axis=-1)
    else:
        shape = X.shape
        if len(valid_lens.shape) == 1:
            valid_lens = tf.repeat(valid_lens, repeats=shape[1])

        else:
            valid_lens = tf.reshape(valid_lens, shape=-1)
        # On the last axis, replace masked elements with a very large negative
        # value, whose exponentiation outputs 0
        X = d2l.sequence_mask(tf.reshape(X, shape=(-1, shape[-1])), valid_lens, value=-1e6)
        return tf.nn.softmax(tf.reshape(X, shape=shape), axis=-1)

class AdditiveAttention(tf.keras.layers.Layer):
    """Additive attention.

    Defined in :numref:`sec_attention-scoring-functions`"""
    def __init__(self, key_size, query_size, num_hiddens, dropout, **kwargs):
        super().__init__(**kwargs)
        self.W_k = tf.keras.layers.Dense(num_hiddens, use_bias=False)
        self.W_q = tf.keras.layers.Dense(num_hiddens, use_bias=False)
        self.w_v = tf.keras.layers.Dense(1, use_bias=False)
        self.dropout = tf.keras.layers.Dropout(dropout)

    def call(self, queries, keys, values, valid_lens, **kwargs):
        queries, keys = self.W_q(queries), self.W_k(keys)
        # After dimension expansion, shape of `queries`: (`batch_size`, no. of
        # queries, 1, `num_hiddens`) and shape of `keys`: (`batch_size`, 1,
        # no. of key-value pairs, `num_hiddens`). Sum them up with
        # broadcasting
        features = tf.expand_dims(queries, axis=2) + tf.expand_dims(
            keys, axis=1)
        features = tf.nn.tanh(features)
        # There is only one output of `self.w_v`, so we remove the last
        # one-dimensional entry from the shape. Shape of `scores`:
        # (`batch_size`, no. of queries, no. of key-value pairs)
        scores = tf.squeeze(self.w_v(features), axis=-1)
        self.attention_weights = masked_softmax(scores, valid_lens)
        # Shape of `values`: (`batch_size`, no. of key-value pairs, value
        # dimension)
        return tf.matmul(self.dropout(
            self.attention_weights, **kwargs), values)

class DotProductAttention(tf.keras.layers.Layer):
    """Scaled dot product attention.

    Defined in :numref:`subsec_additive-attention`"""
    def __init__(self, dropout, **kwargs):
        super().__init__(**kwargs)
        self.dropout = tf.keras.layers.Dropout(dropout)

    # Shape of `queries`: (`batch_size`, no. of queries, `d`)
    # Shape of `keys`: (`batch_size`, no. of key-value pairs, `d`)
    # Shape of `values`: (`batch_size`, no. of key-value pairs, value
    # dimension)
    # Shape of `valid_lens`: (`batch_size`,) or (`batch_size`, no. of queries)
    def call(self, queries, keys, values, valid_lens, **kwargs):
        d = queries.shape[-1]
        scores = tf.matmul(queries, keys, transpose_b=True)/tf.math.sqrt(
            tf.cast(d, dtype=tf.float32))
        self.attention_weights = masked_softmax(scores, valid_lens)
        return tf.matmul(self.dropout(self.attention_weights, **kwargs), values)

class AttentionDecoder(d2l.Decoder):
    """The base attention-based decoder interface.

    Defined in :numref:`sec_seq2seq_attention`"""
    def __init__(self, **kwargs):
        super(AttentionDecoder, self).__init__(**kwargs)

    @property
    def attention_weights(self):
        raise NotImplementedError

class MultiHeadAttention(tf.keras.layers.Layer):
    """Multi-head attention.

    Defined in :numref:`sec_multihead-attention`"""
    def __init__(self, key_size, query_size, value_size, num_hiddens,
                 num_heads, dropout, bias=False, **kwargs):
        super().__init__(**kwargs)
        self.num_heads = num_heads
        self.attention = d2l.DotProductAttention(dropout)
        self.W_q = tf.keras.layers.Dense(num_hiddens, use_bias=bias)
        self.W_k = tf.keras.layers.Dense(num_hiddens, use_bias=bias)
        self.W_v = tf.keras.layers.Dense(num_hiddens, use_bias=bias)
        self.W_o = tf.keras.layers.Dense(num_hiddens, use_bias=bias)

    def call(self, queries, keys, values, valid_lens, **kwargs):
        # Shape of `queries`, `keys`, or `values`:
        # (`batch_size`, no. of queries or key-value pairs, `num_hiddens`)
        # Shape of `valid_lens`:
        # (`batch_size`,) or (`batch_size`, no. of queries)
        # After transposing, shape of output `queries`, `keys`, or `values`:
        # (`batch_size` * `num_heads`, no. of queries or key-value pairs,
        # `num_hiddens` / `num_heads`)
        queries = transpose_qkv(self.W_q(queries), self.num_heads)
        keys = transpose_qkv(self.W_k(keys), self.num_heads)
        values = transpose_qkv(self.W_v(values), self.num_heads)

        if valid_lens is not None:
            # On axis 0, copy the first item (scalar or vector) for
            # `num_heads` times, then copy the next item, and so on
            valid_lens = tf.repeat(valid_lens, repeats=self.num_heads, axis=0)

        # Shape of `output`: (`batch_size` * `num_heads`, no. of queries, `num_hiddens` / `num_heads`)
        output = self.attention(queries, keys, values, valid_lens, **kwargs)

        # Shape of `output_concat`: (`batch_size`, no. of queries, `num_hiddens`)
        output_concat = transpose_output(output, self.num_heads)
        return self.W_o(output_concat)

def transpose_qkv(X, num_heads):
    """Transposition for parallel computation of multiple attention heads.

    Defined in :numref:`sec_multihead-attention`"""
    # Shape of input `X`:
    # (`batch_size`, no. of queries or key-value pairs, `num_hiddens`).
    # Shape of output `X`:
    # (`batch_size`, no. of queries or key-value pairs, `num_heads`,
    # `num_hiddens` / `num_heads`)
    X = tf.reshape(X, shape=(X.shape[0], X.shape[1], num_heads, -1))

    # Shape of output `X`:
    # (`batch_size`, `num_heads`, no. of queries or key-value pairs,
    # `num_hiddens` / `num_heads`)
    X = tf.transpose(X, perm=(0, 2, 1, 3))

    # Shape of `output`:
    # (`batch_size` * `num_heads`, no. of queries or key-value pairs,
    # `num_hiddens` / `num_heads`)
    return tf.reshape(X, shape=(-1, X.shape[2], X.shape[3]))


def transpose_output(X, num_heads):
    """Reverse the operation of `transpose_qkv`.

    Defined in :numref:`sec_multihead-attention`"""
    X = tf.reshape(X, shape=(-1, num_heads, X.shape[1], X.shape[2]))
    X = tf.transpose(X, perm=(0, 2, 1, 3))
    return tf.reshape(X, shape=(X.shape[0], X.shape[1], -1))

class PositionalEncoding(tf.keras.layers.Layer):
    """Positional encoding.

    Defined in :numref:`sec_self-attention-and-positional-encoding`"""
    def __init__(self, num_hiddens, dropout, max_len=1000):
        super().__init__()
        self.dropout = tf.keras.layers.Dropout(dropout)
        # Create a long enough `P`
        self.P = np.zeros((1, max_len, num_hiddens))
        X = np.arange(max_len, dtype=np.float32).reshape(
            -1,1)/np.power(10000, np.arange(
            0, num_hiddens, 2, dtype=np.float32) / num_hiddens)
        self.P[:, :, 0::2] = np.sin(X)
        self.P[:, :, 1::2] = np.cos(X)

    def call(self, X, **kwargs):
        X = X + self.P[:, :X.shape[1], :]
        return self.dropout(X, **kwargs)

class PositionWiseFFN(tf.keras.layers.Layer):
    """Positionwise feed-forward network.

    Defined in :numref:`sec_transformer`"""
    def __init__(self, ffn_num_hiddens, ffn_num_outputs, **kwargs):
        super().__init__(*kwargs)
        self.dense1 = tf.keras.layers.Dense(ffn_num_hiddens)
        self.relu = tf.keras.layers.ReLU()
        self.dense2 = tf.keras.layers.Dense(ffn_num_outputs)

    def call(self, X):
        return self.dense2(self.relu(self.dense1(X)))

class AddNorm(tf.keras.layers.Layer):
    """Residual connection followed by layer normalization.

    Defined in :numref:`sec_transformer`"""
    def __init__(self, normalized_shape, dropout, **kwargs):
        super().__init__(**kwargs)
        self.dropout = tf.keras.layers.Dropout(dropout)
        self.ln = tf.keras.layers.LayerNormalization(normalized_shape)

    def call(self, X, Y, **kwargs):
        return self.ln(self.dropout(Y, **kwargs) + X)

class EncoderBlock(tf.keras.layers.Layer):
    """Transformer encoder block.

    Defined in :numref:`sec_transformer`"""
    def __init__(self, key_size, query_size, value_size, num_hiddens,
                 norm_shape, ffn_num_hiddens, num_heads, dropout, bias=False, **kwargs):
        super().__init__(**kwargs)
        self.attention = d2l.MultiHeadAttention(key_size, query_size, value_size, num_hiddens,
                                                num_heads, dropout, bias)
        self.addnorm1 = AddNorm(norm_shape, dropout)
        self.ffn = PositionWiseFFN(ffn_num_hiddens, num_hiddens)
        self.addnorm2 = AddNorm(norm_shape, dropout)

    def call(self, X, valid_lens, **kwargs):
        Y = self.addnorm1(X, self.attention(X, X, X, valid_lens, **kwargs), **kwargs)
        return self.addnorm2(Y, self.ffn(Y), **kwargs)

class TransformerEncoder(d2l.Encoder):
    """Transformer encoder.

    Defined in :numref:`sec_transformer`"""
    def __init__(self, vocab_size, key_size, query_size, value_size,
                 num_hiddens, norm_shape, ffn_num_hiddens, num_heads,
                 num_layers, dropout, bias=False, **kwargs):
        super().__init__(**kwargs)
        self.num_hiddens = num_hiddens
        self.embedding = tf.keras.layers.Embedding(vocab_size, num_hiddens)
        self.pos_encoding = d2l.PositionalEncoding(num_hiddens, dropout)
        self.blks = [EncoderBlock(
            key_size, query_size, value_size, num_hiddens, norm_shape,
            ffn_num_hiddens, num_heads, dropout, bias) for _ in range(
            num_layers)]

    def call(self, X, valid_lens, **kwargs):
        # Since positional encoding values are between -1 and 1, the embedding
        # values are multiplied by the square root of the embedding dimension
        # to rescale before they are summed up
        X = self.pos_encoding(self.embedding(X) * tf.math.sqrt(
            tf.cast(self.num_hiddens, dtype=tf.float32)), **kwargs)
        self.attention_weights = [None] * len(self.blks)
        for i, blk in enumerate(self.blks):
            X = blk(X, valid_lens, **kwargs)
            self.attention_weights[
                i] = blk.attention.attention.attention_weights
        return X

def annotate(text, xy, xytext):
    d2l.plt.gca().annotate(text, xy=xy, xytext=xytext,
                           arrowprops=dict(arrowstyle='->'))

def train_2d(trainer, steps=20, f_grad=None):
    """Optimize a 2D objective function with a customized trainer.

    Defined in :numref:`subsec_gd-learningrate`"""
    # `s1` and `s2` are internal state variables that will be used in Momentum, adagrad, RMSProp
    x1, x2, s1, s2 = -5, -2, 0, 0
    results = [(x1, x2)]
    for i in range(steps):
        if f_grad:
            x1, x2, s1, s2 = trainer(x1, x2, s1, s2, f_grad)
        else:
            x1, x2, s1, s2 = trainer(x1, x2, s1, s2)
        results.append((x1, x2))
    print(f'epoch {i + 1}, x1: {float(x1):f}, x2: {float(x2):f}')
    return results

def show_trace_2d(f, results):
    """Show the trace of 2D variables during optimization.

    Defined in :numref:`subsec_gd-learningrate`"""
    d2l.set_figsize()
    d2l.plt.plot(*zip(*results), '-o', color='#ff7f0e')
    x1, x2 = d2l.meshgrid(d2l.arange(-5.5, 1.0, 0.1),
                          d2l.arange(-3.0, 1.0, 0.1))
    d2l.plt.contour(x1, x2, f(x1, x2), colors='#1f77b4')
    d2l.plt.xlabel('x1')
    d2l.plt.ylabel('x2')

class Timer:
    """Record multiple running times."""
    def __init__(self):
        """Defined in :numref:`sec_minibatch_sgd`"""
        self.times = []
        self.start()

    def start(self):
        """Start the timer."""
        self.tik = time.time()

    def stop(self):
        """Stop the timer and record the time in a list."""
        self.times.append(time.time() - self.tik)
        return self.times[-1]

    def avg(self):
        """Return the average time."""
        return sum(self.times) / len(self.times)

    def sum(self):
        """Return the sum of time."""
        return sum(self.times)

    def cumsum(self):
        """Return the accumulated time."""
        return np.array(self.times).cumsum().tolist()

d2l.DATA_HUB['airfoil'] = (d2l.DATA_URL + 'airfoil_self_noise.dat',
                           '76e5be1548fd8222e5074cf0faae75edff8cf93f')

def get_data_ch11(batch_size=10, n=1500):
    """Defined in :numref:`sec_minibatches`"""
    data = np.genfromtxt(d2l.download('airfoil'),
                         dtype=np.float32, delimiter='\t')
    data = (data - data.mean(axis=0)) / data.std(axis=0)
    data_iter = d2l.load_array((data[:n, :-1], data[:n, -1]),
                               batch_size, is_train=True)
    return data_iter, data.shape[1]-1

def train_ch11(trainer_fn, states, hyperparams, data_iter,
               feature_dim, num_epochs=2):
    """Defined in :numref:`sec_minibatches`"""
    # Initialization
    w = tf.Variable(tf.random.normal(shape=(feature_dim, 1),
                                   mean=0, stddev=0.01),trainable=True)
    b = tf.Variable(tf.zeros(1), trainable=True)

    # Train
    net, loss = lambda X: d2l.linreg(X, w, b), d2l.squared_loss
    animator = d2l.Animator(xlabel='epoch', ylabel='loss',
                            xlim=[0, num_epochs], ylim=[0.22, 0.35])
    n, timer = 0, d2l.Timer()

    for _ in range(num_epochs):
        for X, y in data_iter:
          with tf.GradientTape() as g:
            l = tf.math.reduce_mean(loss(net(X), y))

          dw, db = g.gradient(l, [w, b])
          trainer_fn([w, b], [dw, db], states, hyperparams)
          n += X.shape[0]
          if n % 200 == 0:
              timer.stop()
              p = n/X.shape[0]
              q = p/tf.data.experimental.cardinality(data_iter).numpy()
              r = (d2l.evaluate_loss(net, data_iter, loss),)
              animator.add(q, r)
              timer.start()
    print(f'loss: {animator.Y[0][-1]:.3f}, {timer.avg():.3f} sec/epoch')
    return timer.cumsum(), animator.Y[0]

def train_concise_ch11(trainer_fn, hyperparams, data_iter, num_epochs=2):
    """Defined in :numref:`sec_minibatches`"""
    # Initialization
    net = tf.keras.Sequential()
    net.add(tf.keras.layers.Dense(1,
            kernel_initializer=tf.random_normal_initializer(stddev=0.01)))
    optimizer = trainer_fn(**hyperparams)
    loss = tf.keras.losses.MeanSquaredError()
    animator = d2l.Animator(xlabel='epoch', ylabel='loss',
                            xlim=[0, num_epochs], ylim=[0.22, 0.35])
    n, timer = 0, d2l.Timer()
    for _ in range(num_epochs):
        for X, y in data_iter:
            with tf.GradientTape() as g:
                out = net(X)
                l = loss(y, out)
                params = net.trainable_variables
                grads = g.gradient(l, params)
            optimizer.apply_gradients(zip(grads, params))
            n += X.shape[0]
            if n % 200 == 0:
                timer.stop()
                p = n/X.shape[0]
                q = p/tf.data.experimental.cardinality(data_iter).numpy()
                # `MeanSquaredError` computes squared error without the 1/2
                # factor
                r = (d2l.evaluate_loss(net, data_iter, loss) / 2,)
                animator.add(q, r)
                timer.start()
    print(f'loss: {animator.Y[0][-1]:.3f}, {timer.avg():.3f} sec/epoch')

class Benchmark:
    """For measuring running time."""
    def __init__(self, description='Done'):
        """Defined in :numref:`sec_hybridize`"""
        self.description = description

    def __enter__(self):
        self.timer = d2l.Timer()
        return self

    def __exit__(self, *args):
        print(f'{self.description}: {self.timer.stop():.4f} sec')

def box_corner_to_center(boxes):
    """Convert from (upper-left, lower-right) to (center, width, height).

    Defined in :numref:`sec_bbox`"""
    x1, y1, x2, y2 = boxes[:, 0], boxes[:, 1], boxes[:, 2], boxes[:, 3]
    cx = (x1 + x2) / 2
    cy = (y1 + y2) / 2
    w = x2 - x1
    h = y2 - y1
    boxes = d2l.stack((cx, cy, w, h), axis=-1)
    return boxes

def box_center_to_corner(boxes):
    """Convert from (center, width, height) to (upper-left, lower-right).

    Defined in :numref:`sec_bbox`"""
    cx, cy, w, h = boxes[:, 0], boxes[:, 1], boxes[:, 2], boxes[:, 3]
    x1 = cx - 0.5 * w
    y1 = cy - 0.5 * h
    x2 = cx + 0.5 * w
    y2 = cy + 0.5 * h
    boxes = d2l.stack((x1, y1, x2, y2), axis=-1)
    return boxes

def bbox_to_rect(bbox, color):
    """Convert bounding box to matplotlib format.

    Defined in :numref:`sec_bbox`"""
    # Convert the bounding box (upper-left x, upper-left y, lower-right x,
    # lower-right y) format to the matplotlib format: ((upper-left x,
    # upper-left y), width, height)
    return d2l.plt.Rectangle(
        xy=(bbox[0], bbox[1]), width=bbox[2]-bbox[0], height=bbox[3]-bbox[1],
        fill=False, edgecolor=color, linewidth=2)

def update_D(X, Z, net_D, net_G, loss, optimizer_D):
    """Update discriminator.

    Defined in :numref:`sec_basic_gan`"""
    batch_size = X.shape[0]
    ones = tf.ones((batch_size,)) # Labels corresponding to real data
    zeros = tf.zeros((batch_size,)) # Labels corresponding to fake data
    # Do not need to compute gradient for `net_G`, so it's outside GradientTape
    fake_X = net_G(Z)
    with tf.GradientTape() as tape:
        real_Y = net_D(X)
        fake_Y = net_D(fake_X)
        # We multiply the loss by batch_size to match PyTorch's BCEWithLogitsLoss
        loss_D = (loss(ones, tf.squeeze(real_Y)) + loss(
            zeros, tf.squeeze(fake_Y))) * batch_size / 2
    grads_D = tape.gradient(loss_D, net_D.trainable_variables)
    optimizer_D.apply_gradients(zip(grads_D, net_D.trainable_variables))
    return loss_D

def update_G(Z, net_D, net_G, loss, optimizer_G):
    """Update generator.

    Defined in :numref:`sec_basic_gan`"""
    batch_size = Z.shape[0]
    ones = tf.ones((batch_size,))
    with tf.GradientTape() as tape:
        # We could reuse `fake_X` from `update_D` to save computation
        fake_X = net_G(Z)
        # Recomputing `fake_Y` is needed since `net_D` is changed
        fake_Y = net_D(fake_X)
        # We multiply the loss by batch_size to match PyTorch's BCEWithLogits loss
        loss_G = loss(ones, tf.squeeze(fake_Y)) * batch_size
    grads_G = tape.gradient(loss_G, net_G.trainable_variables)
    optimizer_G.apply_gradients(zip(grads_G, net_G.trainable_variables))
    return loss_G

d2l.DATA_HUB['pokemon'] = (d2l.DATA_URL + 'pokemon.zip',
                           'c065c0e2593b8b161a2d7873e42418bf6a21106c')

def load_array(data_arrays, batch_size, is_train=True):
    """Construct a TensorFlow data iterator.

    Defined in :numref:`sec_utils`"""
    dataset = tf.data.Dataset.from_tensor_slices(data_arrays)
    if is_train:
        dataset = dataset.shuffle(buffer_size=1000)
    dataset = dataset.batch(batch_size)
    return dataset

def synthetic_data(w, b, num_examples):
    """Generate y = Xw + b + noise.

    Defined in :numref:`sec_utils`"""
    X = tf.zeros((num_examples, w.shape[0]))
    X += tf.random.normal(shape=X.shape)
    y = tf.matmul(X, tf.reshape(w, (-1, 1))) + b
    y += tf.random.normal(shape=y.shape, stddev=0.01)
    y = tf.reshape(y, (-1, 1))
    return X, y


def sgd(params, grads, lr, batch_size):
    """Minibatch stochastic gradient descent.

    Defined in :numref:`sec_utils`"""
    for param, grad in zip(params, grads):
        param.assign_sub(lr * grad / batch_size)

def load_data_fashion_mnist(batch_size, resize=None):
    """Download the Fashion-MNIST dataset and then load it into memory.

    Defined in :numref:`sec_utils`"""
    mnist_train, mnist_test = tf.keras.datasets.fashion_mnist.load_data()
    # Divide all numbers by 255 so that all pixel values are between
    # 0 and 1, add a batch dimension at the last. And cast label to int32
    process = lambda X, y: (tf.expand_dims(X, axis=3) / 255,
                            tf.cast(y, dtype='int32'))
    resize_fn = lambda X, y: (
        tf.image.resize_with_pad(X, resize, resize) if resize else X, y)
    return (
        tf.data.Dataset.from_tensor_slices(process(*mnist_train)).batch(
            batch_size).shuffle(len(mnist_train[0])).map(resize_fn),
        tf.data.Dataset.from_tensor_slices(process(*mnist_test)).batch(
            batch_size).map(resize_fn))

class TrainCallback(tf.keras.callbacks.Callback):
    """A callback to visiualize the training progress.

    Defined in :numref:`sec_utils`"""
    def __init__(self, net, train_iter, test_iter, num_epochs, device_name):
        self.timer = d2l.Timer()
        self.animator = d2l.Animator(
            xlabel='epoch', xlim=[1, num_epochs], legend=[
                'train loss', 'train acc', 'test acc'])
        self.net = net
        self.train_iter = train_iter
        self.test_iter = test_iter
        self.num_epochs = num_epochs
        self.device_name = device_name
    def on_epoch_begin(self, epoch, logs=None):
        self.timer.start()
    def on_epoch_end(self, epoch, logs):
        self.timer.stop()
        test_acc = self.net.evaluate(
            self.test_iter, verbose=0, return_dict=True)['accuracy']
        metrics = (logs['loss'], logs['accuracy'], test_acc)
        self.animator.add(epoch + 1, metrics)
        if epoch == self.num_epochs - 1:
            batch_size = next(iter(self.train_iter))[0].shape[0]
            num_examples = batch_size * tf.data.experimental.cardinality(
                self.train_iter).numpy()
            print(f'loss {metrics[0]:.3f}, train acc {metrics[1]:.3f}, '
                  f'test acc {metrics[2]:.3f}')
            print(f'{num_examples / self.timer.avg():.1f} examples/sec on '
                  f'{str(self.device_name)}')

def train_ch6(net_fn, train_iter, test_iter, num_epochs, lr, device):
    """Train a model with a GPU (defined in Chapter 6).

    Defined in :numref:`sec_utils`"""
    device_name = device._device_name
    strategy = tf.distribute.OneDeviceStrategy(device_name)
    with strategy.scope():
        optimizer = tf.keras.optimizers.SGD(learning_rate=lr)
        loss = tf.keras.losses.SparseCategoricalCrossentropy(from_logits=True)
        net = net_fn()
        net.compile(optimizer=optimizer, loss=loss, metrics=['accuracy'])
    callback = TrainCallback(net, train_iter, test_iter, num_epochs,
                             device_name)
    net.fit(train_iter, epochs=num_epochs, verbose=0, callbacks=[callback])
    return net

def evaluate_accuracy(net, data_iter):
    """Compute the accuracy for a model on a dataset.

    Defined in :numref:`sec_utils`"""
    metric = Accumulator(2)  # No. of correct predictions, no. of predictions
    for X, y in data_iter:
        metric.add(accuracy(net(X), y), d2l.size(y))
    return metric[0] / metric[1]

def linreg(X, w, b):
    """The linear regression model.

    Defined in :numref:`sec_utils`"""
    return d2l.matmul(X, w) + b

def squared_loss(y_hat, y):
    """Squared loss.

    Defined in :numref:`sec_utils`"""
    return (y_hat - d2l.reshape(y, y_hat.shape)) ** 2 / 2

def get_fashion_mnist_labels(labels):
    """Return text labels for the Fashion-MNIST dataset.

    Defined in :numref:`sec_utils`"""
    text_labels = ['t-shirt', 'trouser', 'pullover', 'dress', 'coat',
                   'sandal', 'shirt', 'sneaker', 'bag', 'ankle boot']
    return [text_labels[int(i)] for i in labels]

def show_images(imgs, num_rows, num_cols, titles=None, scale=1.5):
    """Plot a list of images.

    Defined in :numref:`sec_utils`"""
    figsize = (num_cols * scale, num_rows * scale)
    _, axes = d2l.plt.subplots(num_rows, num_cols, figsize=figsize)
    axes = axes.flatten()
    for i, (ax, img) in enumerate(zip(axes, imgs)):
        try:
            img = d2l.numpy(img)
        except:
            pass
        ax.imshow(img)
        ax.axes.get_xaxis().set_visible(False)
        ax.axes.get_yaxis().set_visible(False)
        if titles:
            ax.set_title(titles[i])
    return axes

class Animator:
    """For plotting data in animation."""
    def __init__(self, xlabel=None, ylabel=None, legend=None, xlim=None,
                 ylim=None, xscale='linear', yscale='linear',
                 fmts=('-', 'm--', 'g-.', 'r:'), nrows=1, ncols=1,
                 figsize=(3.5, 2.5)):
        """Defined in :numref:`sec_utils`"""
        # Incrementally plot multiple lines
        if legend is None:
            legend = []
        d2l.use_svg_display()
        self.fig, self.axes = d2l.plt.subplots(nrows, ncols, figsize=figsize)
        if nrows * ncols == 1:
            self.axes = [self.axes, ]
        # Use a lambda function to capture arguments
        self.config_axes = lambda: d2l.set_axes(
            self.axes[0], xlabel, ylabel, xlim, ylim, xscale, yscale, legend)
        self.X, self.Y, self.fmts = None, None, fmts

    def add(self, x, y):
        # Add multiple data points into the figure
        if not hasattr(y, "__len__"):
            y = [y]
        n = len(y)
        if not hasattr(x, "__len__"):
            x = [x] * n
        if not self.X:
            self.X = [[] for _ in range(n)]
        if not self.Y:
            self.Y = [[] for _ in range(n)]
        for i, (a, b) in enumerate(zip(x, y)):
            if a is not None and b is not None:
                self.X[i].append(a)
                self.Y[i].append(b)
        self.axes[0].cla()
        for x, y, fmt in zip(self.X, self.Y, self.fmts):
            self.axes[0].plot(x, y, fmt)
        self.config_axes()
        display.display(self.fig)
        display.clear_output(wait=True)

class Accumulator:
    """For accumulating sums over `n` variables."""
    def __init__(self, n):
        """Defined in :numref:`sec_utils`"""
        self.data = [0.0] * n

    def add(self, *args):
        self.data = [a + float(b) for a, b in zip(self.data, args)]

    def reset(self):
        self.data = [0.0] * len(self.data)

    def __getitem__(self, idx):
        return self.data[idx]


def accuracy(y_hat, y):
    """Compute the number of correct predictions.

    Defined in :numref:`sec_utils`"""
    if len(y_hat.shape) > 1 and y_hat.shape[1] > 1:
        y_hat = d2l.argmax(y_hat, axis=1)
    cmp = d2l.astype(y_hat, y.dtype) == y
    return float(d2l.reduce_sum(d2l.astype(cmp, y.dtype)))

def download(url, folder='../data', sha1_hash=None):
    """Defined in :numref:`sec_utils`"""
    if not url.startswith('http'):
        # back compatability
        url, sha1_hash = DATA_HUB[url]

    os.makedirs(folder, exist_ok=True)
    fname = os.path.join(folder, url.split('/')[-1])
    # check if hit cache
    if os.path.exists(fname) and sha1_hash:
        sha1 = hashlib.sha1()
        with open(fname, 'rb') as f:
            while True:
                data = f.read(1048576)
                if not data:
                    break
                sha1.update(data)
        if sha1.hexdigest() == sha1_hash:
            return fname
    # download
    print(f'Downloading {fname} from {url}...')
    r = requests.get(url, stream=True, verify=True)
    with open(fname, 'wb') as f:
        f.write(r.content)
    return fname

def extract(filename, folder=None):
    """Download and extract a zip/tar file.

    Defined in :numref:`sec_utils`"""
    base_dir = os.path.dirname(filename)
    _, ext = os.path.splitext(filename)
    assert ext in ('.zip', '.tar', '.gz'), 'Only support zip/tar files.'
    if ext == '.zip':
        fp = zipfile.ZipFile(filename, 'r')
    else:
        fp = tarfile.open(filename, 'r')
    if folder is None:
        folder = base_dir
    fp.extractall(folder)

def download_extract(name, folder=None):
    """Download and extract a zip/tar file.

    Defined in :numref:`sec_utils`"""
    fname = download(name)
    base_dir = os.path.dirname(fname)
    data_dir, ext = os.path.splitext(fname)
    if ext == '.zip':
        fp = zipfile.ZipFile(fname, 'r')
    elif ext in ('.tar', '.gz'):
        fp = tarfile.open(fname, 'r')
    else:
        assert False, 'Only zip/tar files can be extracted.'
    fp.extractall(base_dir)
    return os.path.join(base_dir, folder) if folder else data_dir


def tokenize(lines, token='word'):
    """Split text lines into word or character tokens.

    Defined in :numref:`sec_utils`"""
    assert token in ('word', 'char'), 'Unknown token type: ' + token
    return [line.split() if token == 'word' else list(line) for line in lines]

def evaluate_loss(net, data_iter, loss):
    """Evaluate the loss of a model on the given dataset.

    Defined in :numref:`sec_utils`"""
    metric = d2l.Accumulator(2)  # Sum of losses, no. of examples
    for X, y in data_iter:
        l = loss(net(X), y)
        metric.add(d2l.reduce_sum(l), d2l.size(l))
    return metric[0] / metric[1]

def grad_clipping(grads, theta):
    """Clip the gradient.

    Defined in :numref:`sec_utils`"""
    theta = tf.constant(theta, dtype=tf.float32)
    new_grad = []
    for grad in grads:
        if isinstance(grad, tf.IndexedSlices):
            new_grad.append(tf.convert_to_tensor(grad))
        else:
            new_grad.append(grad)
    norm = tf.math.sqrt(sum((tf.reduce_sum(grad ** 2)).numpy()
                        for grad in new_grad))
    norm = tf.cast(norm, tf.float32)
    if tf.greater(norm, theta):
        for i, grad in enumerate(new_grad):
            new_grad[i] = grad * theta / norm
    else:
        new_grad = new_grad
    return new_grad

d2l.DATA_HUB['fra-eng'] = (d2l.DATA_URL + 'fra-eng.zip',
                           '94646ad1522d915e7b0f9296181140edcf86a4f5')

def read_data_nmt():
    """Load the English-French dataset.

    Defined in :numref:`sec_utils`"""
    data_dir = d2l.download_extract('fra-eng')
    with open(os.path.join(data_dir, 'fra.txt'), 'r') as f:
        return f.read()

def preprocess_nmt(text):
    """Preprocess the English-French dataset.

    Defined in :numref:`sec_utils`"""
    def no_space(char, prev_char):
        return char in set(',.!?') and prev_char != ' '

    # Replace non-breaking space with space, and convert uppercase letters to
    # lowercase ones
    text = text.replace('\u202f', ' ').replace('\xa0', ' ').lower()
    # Insert space between words and punctuation marks
    out = [' ' + char if i > 0 and no_space(char, text[i - 1]) else char
           for i, char in enumerate(text)]
    return ''.join(out)

def tokenize_nmt(text, num_examples=None):
    """Tokenize the English-French dataset.

    Defined in :numref:`sec_utils`"""
    source, target = [], []
    for i, line in enumerate(text.split('\n')):
        if num_examples and i > num_examples:
            break
        parts = line.split('\t')
        if len(parts) == 2:
            source.append(parts[0].split(' '))
            target.append(parts[1].split(' '))
    return source, target

def show_list_len_pair_hist(legend, xlabel, ylabel, xlist, ylist):
    """Plot the histogram for list length pairs.

    Defined in :numref:`sec_utils`"""
    d2l.set_figsize()
    _, _, patches = d2l.plt.hist(
        [[len(l) for l in xlist], [len(l) for l in ylist]])
    d2l.plt.xlabel(xlabel)
    d2l.plt.ylabel(ylabel)
    for patch in patches[1].patches:
        patch.set_hatch('/')
    d2l.plt.legend(legend)

def truncate_pad(line, num_steps, padding_token):
    """Truncate or pad sequences.

    Defined in :numref:`sec_utils`"""
    if len(line) > num_steps:
        return line[:num_steps]  # Truncate
    return line + [padding_token] * (num_steps - len(line))  # Pad


def build_array_nmt(lines, vocab, num_steps):
    """Transform text sequences of machine translation into minibatches.

    Defined in :numref:`sec_utils`"""
    lines = [vocab[l] for l in lines]
    lines = [l + [vocab['<eos>']] for l in lines]
    array = d2l.tensor([truncate_pad(
        l, num_steps, vocab['<pad>']) for l in lines])
    valid_len = d2l.reduce_sum(
        d2l.astype(array != vocab['<pad>'], d2l.int32), 1)
    return array, valid_len


def load_data_nmt(batch_size, num_steps, num_examples=600):
    """Return the iterator and the vocabularies of the translation dataset.

    Defined in :numref:`sec_utils`"""
    text = preprocess_nmt(read_data_nmt())
    source, target = tokenize_nmt(text, num_examples)
    src_vocab = d2l.Vocab(source, min_freq=2,
                          reserved_tokens=['<pad>', '<bos>', '<eos>'])
    tgt_vocab = d2l.Vocab(target, min_freq=2,
                          reserved_tokens=['<pad>', '<bos>', '<eos>'])
    src_array, src_valid_len = build_array_nmt(source, src_vocab, num_steps)
    tgt_array, tgt_valid_len = build_array_nmt(target, tgt_vocab, num_steps)
    data_arrays = (src_array, src_valid_len, tgt_array, tgt_valid_len)
    data_iter = d2l.load_array(data_arrays, batch_size)
    return data_iter, src_vocab, tgt_vocab

def bleu(pred_seq, label_seq, k):
    """Compute the BLEU.

    Defined in :numref:`sec_utils`"""
    pred_tokens, label_tokens = pred_seq.split(' '), label_seq.split(' ')
    len_pred, len_label = len(pred_tokens), len(label_tokens)
    score = math.exp(min(0, 1 - len_label / len_pred))
    for n in range(1, k + 1):
        num_matches, label_subs = 0, collections.defaultdict(int)
        for i in range(len_label - n + 1):
            label_subs[''.join(label_tokens[i: i + n])] += 1
        for i in range(len_pred - n + 1):
            if label_subs[''.join(pred_tokens[i: i + n])] > 0:
                num_matches += 1
                label_subs[''.join(pred_tokens[i: i + n])] -= 1
        score *= math.pow(num_matches / (len_pred - n + 1), math.pow(0.5, n))
    return score

class Seq2SeqEncoderOld(d2l.Encoder):
    """The RNN encoder for sequence to sequence learning.

    Defined in :numref:`sec_utils`"""
    def __init__(self, vocab_size, embed_size, num_hiddens, num_layers, dropout=0, **kwargs):
        super().__init__(*kwargs)
        # Embedding layer
        self.embedding = tf.keras.layers.Embedding(vocab_size, embed_size)
        self.rnn = tf.keras.layers.RNN(tf.keras.layers.StackedRNNCells(
            [tf.keras.layers.GRUCell(num_hiddens, dropout=dropout)
             for _ in range(num_layers)]), return_sequences=True,
                                       return_state=True)

    def call(self, X, *args, **kwargs):
        # The input `X` shape: (`batch_size`, `num_steps`)
        # The output `X` shape: (`batch_size`, `num_steps`, `embed_size`)
        X = self.embedding(X)
        output = self.rnn(X, **kwargs)
        state = output[1:]
        return output[0], state

class MaskedSoftmaxCELoss(tf.keras.losses.Loss):
    """The softmax cross-entropy loss with masks.

    Defined in :numref:`sec_utils`"""
    def __init__(self, valid_len):
        super().__init__(reduction='none')
        self.valid_len = valid_len

    # `pred` shape: (`batch_size`, `num_steps`, `vocab_size`)
    # `label` shape: (`batch_size`, `num_steps`)
    # `valid_len` shape: (`batch_size`,)
    def call(self, label, pred):
        weights = tf.ones_like(label, dtype=tf.float32)
        weights = sequence_mask(weights, self.valid_len)
        label_one_hot = tf.one_hot(label, depth=pred.shape[-1])
        unweighted_loss = tf.keras.losses.CategoricalCrossentropy(
            from_logits=True, reduction='none')(label_one_hot, pred)
        weighted_loss = tf.reduce_mean((unweighted_loss*weights), axis=1)
        return weighted_loss

def train_seq2seq(net, data_iter, lr, num_epochs, tgt_vocab, device):
    """Train a model for sequence to sequence.

    Defined in :numref:`sec_utils`"""
    optimizer = tf.keras.optimizers.Adam(learning_rate=lr)
    animator = d2l.Animator(xlabel="epoch", ylabel="loss",
                            xlim=[10, num_epochs])
    for epoch in range(num_epochs):
        timer = d2l.Timer()
        metric = d2l.Accumulator(2)  # Sum of training loss, no. of tokens
        for batch in data_iter:
            X, X_valid_len, Y, Y_valid_len = [x for x in batch]
            bos = tf.reshape(tf.constant([tgt_vocab['<bos>']] * Y.shape[0]),
                             shape=(-1, 1))
            dec_input = tf.concat([bos, Y[:, :-1]], 1)  # Teacher forcing
            with tf.GradientTape() as tape:
                Y_hat, _ = net(X, dec_input, X_valid_len, training=True)
                l = MaskedSoftmaxCELoss(Y_valid_len)(Y, Y_hat)
            gradients = tape.gradient(l, net.trainable_variables)
            gradients = d2l.grad_clipping(gradients, 1)
            optimizer.apply_gradients(zip(gradients, net.trainable_variables))
            num_tokens = tf.reduce_sum(Y_valid_len).numpy()
            metric.add(tf.reduce_sum(l), num_tokens)
        if (epoch + 1) % 10 == 0:
            animator.add(epoch + 1, (metric[0] / metric[1],))
    print(f'loss {metric[0] / metric[1]:.3f}, {metric[1] / timer.stop():.1f} '
          f'tokens/sec on {str(device)}')

def sequence_mask(X, valid_len, value=0):
    """Mask irrelevant entries in sequences.

    Defined in :numref:`sec_utils`"""
    maxlen = X.shape[1]
    mask = tf.range(start=0, limit=maxlen, dtype=tf.float32)[
        None, :] < tf.cast(valid_len[:, None], dtype=tf.float32)

    if len(X.shape) == 3:
        return tf.where(tf.expand_dims(mask, axis=-1), X, value)
    else:
        return tf.where(mask, X, value)

def predict_seq2seq(net, src_sentence, src_vocab, tgt_vocab, num_steps,
                    save_attention_weights=False):
    """Predict for sequence to sequence.

    Defined in :numref:`sec_utils`"""
    src_tokens = src_vocab[src_sentence.lower().split(' ')] + [
        src_vocab['<eos>']]
    enc_valid_len = tf.constant([len(src_tokens)])
    src_tokens = d2l.truncate_pad(src_tokens, num_steps, src_vocab['<pad>'])
    # Add the batch axis
    enc_X = tf.expand_dims(src_tokens, axis=0)
    enc_outputs = net.encoder(enc_X, enc_valid_len, training=False)
    dec_state = net.decoder.init_state(enc_outputs, enc_valid_len)
    # Add the batch axis
    dec_X = tf.expand_dims(tf.constant([tgt_vocab['<bos>']]), axis=0)
    output_seq, attention_weight_seq = [], []
    for _ in range(num_steps):
        Y, dec_state = net.decoder(dec_X, dec_state, training=False)
        # We use the token with the highest prediction likelihood as input
        # of the decoder at the next time step
        dec_X = tf.argmax(Y, axis=2)
        pred = tf.squeeze(dec_X, axis=0)
        # Save attention weights
        if save_attention_weights:
            attention_weight_seq.append(net.decoder.attention_weights)
        # Once the end-of-sequence token is predicted, the generation of the
        # output sequence is complete
        if pred == tgt_vocab['<eos>']:
            break
        output_seq.append(pred.numpy())
    return ' '.join(tgt_vocab.to_tokens(tf.reshape(output_seq, shape = -1).numpy().tolist())), attention_weight_seq# Alias defined in config.ini
size = lambda a: tf.size(a).numpy()

reshape = tf.reshape
ones_like = tf.ones_like
ones = tf.ones
zeros_like = tf.zeros_like
zeros = tf.zeros
meshgrid = tf.meshgrid
sin = tf.sin
sinh = tf.sinh
cos = tf.cos
cosh = tf.cosh
tanh = tf.tanh
linspace = tf.linspace
exp = tf.exp
normal = tf.random.normal
rand = tf.random.uniform
matmul = tf.matmul
reduce_sum = tf.reduce_sum
reduce_mean = tf.reduce_mean
argmax = tf.argmax
tensor = tf.constant
arange = tf.range
astype = tf.cast
int32 = tf.int32
int64 = tf.int64
float32 = tf.float32
transpose = tf.transpose
concat = tf.concat
stack = tf.stack
abs = tf.abs
eye = tf.eye
log = tf.math.log
sigmoid = tf.sigmoid
expand_dims = tf.expand_dims
repeat = tf.repeat
batch_matmul = tf.matmul
numpy = lambda x, *args, **kwargs: x.numpy(*args, **kwargs)
<|MERGE_RESOLUTION|>--- conflicted
+++ resolved
@@ -192,12 +192,8 @@
     def forward(self, X):
         assert hasattr(self, 'net'), 'Neural network is defined'
         return self.net(X)
-
-<<<<<<< HEAD
-    def call(self,X, *args, **kwargs):
-=======
+      
     def call(self, X, *args, **kwargs):
->>>>>>> 242e8a74
         if kwargs and "training" in kwargs:
             self.training = kwargs['training']
         return self.forward(X, *args)
