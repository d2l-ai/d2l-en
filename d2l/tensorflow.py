# This file is generated automatically through:
#    d2lbook build lib
# Don't edit it directly

# Defined in file: ./chapter_preface/index.md
import collections
from collections import defaultdict
from IPython import display
import math
from matplotlib import pyplot as plt
import os
import pandas as pd
import random
import re
import shutil
import sys
import tarfile
import time
import requests
import zipfile
import hashlib
d2l = sys.modules[__name__]


# Defined in file: ./chapter_preface/index.md
import numpy as np
import tensorflow as tf


# Defined in file: ./chapter_preliminaries/pandas.md
def mkdir_if_not_exist(path):  #@save
    """Make a directory if it does not exist."""
    if not isinstance(path, str):
        path = os.path.join(*path)
    if not os.path.exists(path):
        os.makedirs(path)


# Defined in file: ./chapter_preliminaries/calculus.md
def use_svg_display():  #@save
    """Use the svg format to display a plot in Jupyter."""
    display.set_matplotlib_formats('svg')


# Defined in file: ./chapter_preliminaries/calculus.md
def set_figsize(figsize=(3.5, 2.5)):  #@save
    """Set the figure size for matplotlib."""
    use_svg_display()
    d2l.plt.rcParams['figure.figsize'] = figsize


# Defined in file: ./chapter_preliminaries/calculus.md
def set_axes(axes, xlabel, ylabel, xlim, ylim, xscale, yscale, legend):
    """Set the axes for matplotlib."""
    axes.set_xlabel(xlabel)
    axes.set_ylabel(ylabel)
    axes.set_xscale(xscale)
    axes.set_yscale(yscale)
    axes.set_xlim(xlim)
    axes.set_ylim(ylim)
    if legend:
        axes.legend(legend)
    axes.grid()


# Defined in file: ./chapter_preliminaries/calculus.md
def plot(X, Y=None, xlabel=None, ylabel=None, legend=None, xlim=None,
         ylim=None, xscale='linear', yscale='linear',
         fmts=('-', 'm--', 'g-.', 'r:'), figsize=(3.5, 2.5), axes=None):
    """Plot data points."""
    if legend is None:
        legend = []

    set_figsize(figsize)
    axes = axes if axes else d2l.plt.gca()

    # Return True if `X` (tensor or list) has 1 axis
    def has_one_axis(X):
        return (hasattr(X, "ndim") and X.ndim == 1 or isinstance(X, list)
                and not hasattr(X[0], "__len__"))

    if has_one_axis(X):
        X = [X]
    if Y is None:
        X, Y = [[]] * len(X), X
    elif has_one_axis(Y):
        Y = [Y]
    if len(X) != len(Y):
        X = X * len(Y)
    axes.cla()
    for x, y, fmt in zip(X, Y, fmts):
        if len(x):
            axes.plot(x, y, fmt)
        else:
            axes.plot(y, fmt)
    set_axes(axes, xlabel, ylabel, xlim, ylim, xscale, yscale, legend)


# Defined in file: ./chapter_linear-networks/linear-regression.md
class Timer:  #@save
    """Record multiple running times."""
    def __init__(self):
        self.times = []
        self.start()

    def start(self):
        """Start the timer."""
        self.tik = time.time()

    def stop(self):
        """Stop the timer and record the time in a list."""
        self.times.append(time.time() - self.tik)
        return self.times[-1]

    def avg(self):
        """Return the average time."""
        return sum(self.times) / len(self.times)

    def sum(self):
        """Return the sum of time."""
        return sum(self.times)

    def cumsum(self):
        """Return the accumulated time."""
        return np.array(self.times).cumsum().tolist()


# Defined in file: ./chapter_linear-networks/linear-regression-scratch.md
def synthetic_data(w, b, num_examples):  #@save
    """Generate y = Xw + b + noise."""
    X = d2l.zeros((num_examples, w.shape[0]))
    X += tf.random.normal(shape=X.shape)
    y = d2l.matmul(X, tf.reshape(w, (-1, 1))) + b
    y += tf.random.normal(shape=y.shape, stddev=0.01)
    y = d2l.reshape(y, (-1, 1))
    return X, y


# Defined in file: ./chapter_linear-networks/linear-regression-scratch.md
def linreg(X, w, b):  #@save
    """The linear regression model."""
    return d2l.matmul(X, w) + b


# Defined in file: ./chapter_linear-networks/linear-regression-scratch.md
def squared_loss(y_hat, y):  #@save
    """Squared loss."""
    return (y_hat - d2l.reshape(y, y_hat.shape)) ** 2 / 2


# Defined in file: ./chapter_linear-networks/linear-regression-scratch.md
def sgd(params, grads, lr, batch_size):  #@save
    """Minibatch stochastic gradient descent."""
    for param, grad in zip(params, grads):
        param.assign_sub(lr*grad/batch_size)


# Defined in file: ./chapter_linear-networks/linear-regression-concise.md
def load_array(data_arrays, batch_size, is_train=True):  #@save
    """Construct a TensorFlow data iterator."""
    dataset = tf.data.Dataset.from_tensor_slices(data_arrays)
    if is_train:
        dataset = dataset.shuffle(buffer_size=1000)
    dataset = dataset.batch(batch_size)
    return dataset


# Defined in file: ./chapter_linear-networks/image-classification-dataset.md
def get_fashion_mnist_labels(labels):  #@save
    """Return text labels for the Fashion-MNIST dataset."""
    text_labels = ['t-shirt', 'trouser', 'pullover', 'dress', 'coat',
                   'sandal', 'shirt', 'sneaker', 'bag', 'ankle boot']
    return [text_labels[int(i)] for i in labels]


# Defined in file: ./chapter_linear-networks/image-classification-dataset.md
def show_images(imgs, num_rows, num_cols, titles=None, scale=1.5):  #@save
    """Plot a list of images."""
    figsize = (num_cols * scale, num_rows * scale)
    _, axes = d2l.plt.subplots(num_rows, num_cols, figsize=figsize)
    axes = axes.flatten()
    for i, (ax, img) in enumerate(zip(axes, imgs)):
        ax.imshow(d2l.numpy(img))
        ax.axes.get_xaxis().set_visible(False)
        ax.axes.get_yaxis().set_visible(False)
        if titles:
            ax.set_title(titles[i])
    return axes


# Defined in file: ./chapter_linear-networks/image-classification-dataset.md
def load_data_fashion_mnist(batch_size, resize=None):   #@save
    """Download the Fashion-MNIST dataset and then load it into memory."""
    mnist_train, mnist_test = tf.keras.datasets.fashion_mnist.load_data()
    # Divide all numbers by 255 so that all pixel values are between
    # 0 and 1, add a batch dimension at the last. And cast label to int32
    process = lambda X, y: (tf.expand_dims(X, axis=3) / 255,
                            tf.cast(y, dtype='int32'))
    resize_fn = lambda X, y: (
        tf.image.resize_with_pad(X, resize, resize) if resize else X, y)
    return (
        tf.data.Dataset.from_tensor_slices(process(*mnist_train)).batch(
            batch_size).shuffle(len(mnist_train[0])).map(resize_fn),
        tf.data.Dataset.from_tensor_slices(process(*mnist_test)).batch(
            batch_size).map(resize_fn))


# Defined in file: ./chapter_linear-networks/softmax-regression-scratch.md
def accuracy(y_hat, y):  #@save
    """Compute the number of correct predictions."""
    if len(y_hat.shape) > 1 and y_hat.shape[1] > 1:
        y_hat = d2l.argmax(y_hat, axis=1)        
    cmp = d2l.astype(y_hat, y.dtype) == y
    return float(d2l.reduce_sum(d2l.astype(cmp, y.dtype)))


# Defined in file: ./chapter_linear-networks/softmax-regression-scratch.md
def evaluate_accuracy(net, data_iter):  #@save
    """Compute the accuracy for a model on a dataset."""
    metric = Accumulator(2)  # No. of correct predictions, no. of predictions
    for _, (X, y) in enumerate(data_iter):
        metric.add(accuracy(net(X), y), d2l.size(y))
    return metric[0] / metric[1]


# Defined in file: ./chapter_linear-networks/softmax-regression-scratch.md
class Accumulator:  #@save
    """For accumulating sums over `n` variables."""
    def __init__(self, n):
        self.data = [0.0] * n

    def add(self, *args):
        self.data = [a + float(b) for a, b in zip(self.data, args)]

    def reset(self):
        self.data = [0.0] * len(self.data)

    def __getitem__(self, idx):
        return self.data[idx]


# Defined in file: ./chapter_linear-networks/softmax-regression-scratch.md
def train_epoch_ch3(net, train_iter, loss, updater):  #@save
    """The training loop defined in Chapter 3."""
    # Sum of training loss, sum of training accuracy, no. of examples
    metric = Accumulator(3)
    for X, y in train_iter:
        # Compute gradients and update parameters
        with tf.GradientTape() as tape:
            y_hat = net(X)
            # Keras implementations for loss takes (labels, predictions)
            # instead of (predictions, labels) that users might implement
            # in this book, e.g. `cross_entropy` that we implemented above
            if isinstance(loss, tf.keras.losses.Loss):
                l = loss(y, y_hat)
            else:
                l = loss(y_hat, y)
        if isinstance(updater, tf.keras.optimizers.Optimizer):
            params = net.trainable_variables
            grads = tape.gradient(l, params)
            updater.apply_gradients(zip(grads, params))
        else:
            updater(X.shape[0], tape.gradient(l, updater.params))
        # Keras loss by default returns the average loss in a batch
        l_sum = l * float(tf.size(y)) if isinstance(
            loss, tf.keras.losses.Loss) else tf.reduce_sum(l)
        metric.add(l_sum, accuracy(y_hat, y), tf.size(y))
    # Return training loss and training accuracy
    return metric[0] / metric[2], metric[1] / metric[2]


# Defined in file: ./chapter_linear-networks/softmax-regression-scratch.md
class Animator:  #@save
    """For plotting data in animation."""
    def __init__(self, xlabel=None, ylabel=None, legend=None, xlim=None,
                 ylim=None, xscale='linear', yscale='linear',
                 fmts=('-', 'm--', 'g-.', 'r:'), nrows=1, ncols=1,
                 figsize=(3.5, 2.5)):
        # Incrementally plot multiple lines
        if legend is None:
            legend = []
        d2l.use_svg_display()
        self.fig, self.axes = d2l.plt.subplots(nrows, ncols, figsize=figsize)
        if nrows * ncols == 1:
            self.axes = [self.axes, ]
        # Use a lambda function to capture arguments
        self.config_axes = lambda: d2l.set_axes(
            self.axes[0], xlabel, ylabel, xlim, ylim, xscale, yscale, legend)
        self.X, self.Y, self.fmts = None, None, fmts

    def add(self, x, y):
        # Add multiple data points into the figure
        if not hasattr(y, "__len__"):
            y = [y]
        n = len(y)
        if not hasattr(x, "__len__"):
            x = [x] * n
        if not self.X:
            self.X = [[] for _ in range(n)]
        if not self.Y:
            self.Y = [[] for _ in range(n)]
        for i, (a, b) in enumerate(zip(x, y)):
            if a is not None and b is not None:
                self.X[i].append(a)
                self.Y[i].append(b)
        self.axes[0].cla()
        for x, y, fmt in zip(self.X, self.Y, self.fmts):
            self.axes[0].plot(x, y, fmt)
        self.config_axes()
        display.display(self.fig)
        display.clear_output(wait=True)


# Defined in file: ./chapter_linear-networks/softmax-regression-scratch.md
def train_ch3(net, train_iter, test_iter, loss, num_epochs, updater):  #@save
    """Train a model (defined in Chapter 3)."""
    animator = Animator(xlabel='epoch', xlim=[1, num_epochs], ylim=[0.3, 0.9],
                        legend=['train loss', 'train acc', 'test acc'])
    for epoch in range(num_epochs):
        train_metrics = train_epoch_ch3(net, train_iter, loss, updater)
        test_acc = evaluate_accuracy(net, test_iter)
        animator.add(epoch + 1, train_metrics + (test_acc,))
    train_loss, train_acc = train_metrics
    assert train_loss < 0.5, train_loss
    assert train_acc <= 1 and train_acc > 0.7, train_acc
    assert test_acc <= 1 and test_acc > 0.7, test_acc


# Defined in file: ./chapter_linear-networks/softmax-regression-scratch.md
class Updater():  #@save
    """For updating parameters using minibatch stochastic gradient descent."""
    def __init__(self, params, lr):
        self.params = params
        self.lr = lr

    def __call__(self, batch_size, grads):
        d2l.sgd(self.params, grads, self.lr, batch_size)


# Defined in file: ./chapter_linear-networks/softmax-regression-scratch.md
def predict_ch3(net, test_iter, n=6):  #@save
    """Predict labels (defined in Chapter 3)."""
    for X, y in test_iter:
        break
    trues = d2l.get_fashion_mnist_labels(y)
    preds = d2l.get_fashion_mnist_labels(d2l.argmax(net(X), axis=1))
    titles = [true +'\n' + pred for true, pred in zip(trues, preds)]
    d2l.show_images(d2l.reshape(X[0:n], (n, 28, 28)), 1, n, titles=titles[0:n])


# Defined in file: ./chapter_multilayer-perceptrons/underfit-overfit.md
def evaluate_loss(net, data_iter, loss):  #@save
    """Evaluate the loss of a model on the given dataset."""
    metric = d2l.Accumulator(2)  # Sum of losses, no. of examples
    for X, y in data_iter:
        l = loss(net(X), y)
        metric.add(d2l.reduce_sum(l), d2l.size(l))
    return metric[0] / metric[1]


# Defined in file: ./chapter_multilayer-perceptrons/kaggle-house-price.md
DATA_HUB = dict()  #@save
DATA_URL = 'http://d2l-data.s3-accelerate.amazonaws.com/'  #@save


# Defined in file: ./chapter_multilayer-perceptrons/kaggle-house-price.md
DATA_URL = 'http://d2l-data.s3-accelerate.amazonaws.com/'  #@save


# Defined in file: ./chapter_multilayer-perceptrons/kaggle-house-price.md
def download(name, cache_dir=os.path.join('..', 'data')):  #@save
    """Download a file inserted into DATA_HUB, return the local filename."""
    assert name in DATA_HUB, f"{name} does not exist in {DATA_HUB}"
    url, sha1_hash = DATA_HUB[name]
    d2l.mkdir_if_not_exist(cache_dir)
    fname = os.path.join(cache_dir, url.split('/')[-1])
    if os.path.exists(fname):
        sha1 = hashlib.sha1()
        with open(fname, 'rb') as f:
            while True:
                data = f.read(1048576)
                if not data: break
                sha1.update(data)
        if sha1.hexdigest() == sha1_hash:
            return fname # Hit cache
    print(f'Downloading {fname} from {url}...')
    r = requests.get(url, stream=True, verify=True)
    with open(fname, 'wb') as f:
        f.write(r.content)
    return fname


# Defined in file: ./chapter_multilayer-perceptrons/kaggle-house-price.md
def download_extract(name, folder=None):  #@save
    """Download and extract a zip/tar file."""
    fname = download(name)
    base_dir = os.path.dirname(fname)
    data_dir, ext = os.path.splitext(fname)
    if ext == '.zip':
        fp = zipfile.ZipFile(fname, 'r')
    elif ext in ('.tar', '.gz'):
        fp = tarfile.open(fname, 'r')
    else:
        assert False, 'Only zip/tar files can be extracted'
    fp.extractall(base_dir)
    return os.path.join(base_dir, folder) if folder else data_dir


# Defined in file: ./chapter_multilayer-perceptrons/kaggle-house-price.md
def download_all():  #@save
    """Download all files in the DATA_HUB"""
    for name in DATA_HUB:
        download(name)


# Defined in file: ./chapter_multilayer-perceptrons/kaggle-house-price.md
DATA_HUB['kaggle_house_train'] = (  #@save
    DATA_URL + 'kaggle_house_pred_train.csv',
    '585e9cc93e70b39160e7921475f9bcd7d31219ce')


# Defined in file: ./chapter_multilayer-perceptrons/kaggle-house-price.md
DATA_HUB['kaggle_house_test'] = (  #@save
    DATA_URL + 'kaggle_house_pred_test.csv',
    'fa19780a7b011d9b009e8bff8e99922a8ee2eb90')


# Defined in file: ./chapter_deep-learning-computation/use-gpu.md
def try_gpu(i=0):  #@save
    """Return gpu(i) if exists, otherwise return cpu()."""
    if len(tf.config.experimental.list_physical_devices('GPU')) >= i + 1:
        return tf.device(f'/GPU:{i}')
    return tf.device('/CPU:0')


# Defined in file: ./chapter_deep-learning-computation/use-gpu.md
def try_all_gpus():  #@save
    """Return all available GPUs, or [cpu(),] if no GPU exists."""
    num_gpus = len(tf.config.experimental.list_physical_devices('GPU'))
    ctxes = [tf.device(f'/GPU:{i}') for i in range(num_gpus)]
    return ctxes if ctxes else [tf.device('/CPU:0')]


# Defined in file: ./chapter_convolutional-neural-networks/conv-layer.md
def corr2d(X, K):  #@save
    """Compute 2D cross-correlation."""
    h, w = K.shape
    Y = tf.Variable(tf.zeros((X.shape[0] - h + 1, X.shape[1] - w + 1)))
    for i in range(Y.shape[0]):
        for j in range(Y.shape[1]):
            Y[i, j].assign(tf.reduce_sum(
                X[i: i + h, j: j + w] * K))
    return Y


# Defined in file: ./chapter_convolutional-neural-networks/lenet.md
class TrainCallback(tf.keras.callbacks.Callback):  #@save
    """A callback to visiualize the training progress."""
    def __init__(self, net, train_iter, test_iter, num_epochs, device_name):
        self.timer = d2l.Timer()
        self.animator = d2l.Animator(
            xlabel='epoch', xlim=[0, num_epochs], legend=[
                'train loss', 'train acc', 'test acc'])
        self.net = net
        self.train_iter = train_iter
        self.test_iter = test_iter
        self.num_epochs = num_epochs
        self.device_name = device_name
    def on_epoch_begin(self, epoch, logs=None):
        self.timer.start()
    def on_epoch_end(self, epoch, logs):
        self.timer.stop()
        test_acc = self.net.evaluate(
            self.test_iter, verbose=0, return_dict=True)['accuracy']
        metrics = (logs['loss'], logs['accuracy'], test_acc)
        self.animator.add(epoch+1, metrics)
        if epoch == self.num_epochs - 1:
            batch_size = next(iter(self.train_iter))[0].shape[0]
            num_examples = batch_size * tf.data.experimental.cardinality(
                self.train_iter).numpy()
            print(f'loss {metrics[0]:.3f}, train acc {metrics[1]:.3f}, '
                  f'test acc {metrics[2]:.3f}')
            print(f'{num_examples / self.timer.avg():.1f} examples/sec on '
                  f'{str(self.device_name)}')


# Defined in file: ./chapter_convolutional-neural-networks/lenet.md
def train_ch6(net_fn, train_iter, test_iter, num_epochs, lr,
              device=d2l.try_gpu()):
    """Train and evaluate a model with CPU or GPU."""
    device_name = device._device_name
    strategy = tf.distribute.OneDeviceStrategy(device_name)
    with strategy.scope():
        optimizer = tf.keras.optimizers.SGD(learning_rate=lr)
        loss = tf.keras.losses.SparseCategoricalCrossentropy(from_logits=True)
        net = net_fn()
        net.compile(optimizer=optimizer, loss=loss, metrics=['accuracy'])
    callback = TrainCallback(net, train_iter, test_iter, num_epochs,
                             device_name)
    net.fit(train_iter, epochs=num_epochs, verbose=0, callbacks=[callback])
    return net


# Defined in file: ./chapter_convolutional-modern/resnet.md
class Residual(tf.keras.Model):  #@save
    def __init__(self, num_channels, use_1x1conv=False, strides=1):
        super().__init__()
        self.conv1 = tf.keras.layers.Conv2D(
            num_channels, padding='same', kernel_size=3, strides=strides)
        self.conv2 = tf.keras.layers.Conv2D(
            num_channels, kernel_size=3, padding='same')
        self.conv3 = None
        if use_1x1conv:
            self.conv3 = tf.keras.layers.Conv2D(
                num_channels, kernel_size=1, strides=strides)
        self.bn1 = tf.keras.layers.BatchNormalization()
        self.bn2 = tf.keras.layers.BatchNormalization()

    def call(self, X):
        Y = tf.keras.activations.relu(self.bn1(self.conv1(X)))
        Y = self.bn2(self.conv2(Y))
        if self.conv3 is not None:
            X = self.conv3(X)
        Y += X
        return tf.keras.activations.relu(Y)


# Defined in file: ./chapter_optimization/optimization-intro.md
def annotate(text, xy, xytext):  #@save
    d2l.plt.gca().annotate(text, xy=xy, xytext=xytext,
                           arrowprops=dict(arrowstyle='->'))


# Alias defined in config.ini
size = lambda a: tf.size(a).numpy()

reshape = tf.reshape
ones = tf.ones
zeros = tf.zeros
meshgrid = tf.meshgrid
sin = tf.sin
sinh = tf.sinh
cos = tf.cos
cosh = tf.cosh
tanh = tf.tanh
linspace = tf.linspace
exp = tf.exp
matmul = tf.matmul
reduce_sum = tf.reduce_sum
argmax = tf.argmax
tensor = tf.constant
arange = tf.range
astype = tf.cast
int32 = tf.int32
float32 = tf.float32
<<<<<<< HEAD
transpose = tf.transpose
=======
concat = tf.concat
>>>>>>> 58cf39bd
numpy = lambda x, *args, **kwargs: x.numpy(*args, **kwargs)
<|MERGE_RESOLUTION|>--- conflicted
+++ resolved
@@ -553,9 +553,6 @@
 astype = tf.cast
 int32 = tf.int32
 float32 = tf.float32
-<<<<<<< HEAD
 transpose = tf.transpose
-=======
 concat = tf.concat
->>>>>>> 58cf39bd
 numpy = lambda x, *args, **kwargs: x.numpy(*args, **kwargs)
