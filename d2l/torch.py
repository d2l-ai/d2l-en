DATA_HUB = dict()
DATA_URL = 'http://d2l-data.s3-accelerate.amazonaws.com/'

import collections
import hashlib
import inspect
import math
import os
import random
import re
import shutil
import sys
import tarfile
import time
import zipfile
from collections import defaultdict
import pandas as pd
import requests
from IPython import display
from matplotlib import pyplot as plt

import numpy as np
import torch
import torchvision
from PIL import Image
from torch import nn
from torch.nn import functional as F
from torch.utils import data
from torchvision import transforms

d2l = sys.modules[__name__]
nn_Module = nn.Module

#################   WARNING   ################
# The below part is generated automatically through:
#    d2lbook build lib
# Don't edit it directly

import collections
import hashlib
import math
import os
import random
import re
import shutil
import sys
import tarfile
import time
import zipfile
from collections import defaultdict
import pandas as pd
import requests
from IPython import display
from matplotlib import pyplot as plt

d2l = sys.modules[__name__]

import numpy as np
import torch
import torchvision
from PIL import Image
from torch import nn
from torch.nn import functional as F
from torch.utils import data
from torchvision import transforms

def use_svg_display():
    """Use the svg format to display a plot in Jupyter.

    Defined in :numref:`sec_calculus`"""
    display.set_matplotlib_formats('svg')

def set_figsize(figsize=(3.5, 2.5)):
    """Set the figure size for matplotlib.

    Defined in :numref:`sec_calculus`"""
    use_svg_display()
    d2l.plt.rcParams['figure.figsize'] = figsize

def set_axes(axes, xlabel, ylabel, xlim, ylim, xscale, yscale, legend):
    """Set the axes for matplotlib.

    Defined in :numref:`sec_calculus`"""
    axes.set_xlabel(xlabel)
    axes.set_ylabel(ylabel)
    axes.set_xscale(xscale)
    axes.set_yscale(yscale)
    axes.set_xlim(xlim)
    axes.set_ylim(ylim)
    if legend:
        axes.legend(legend)
    axes.grid()

def plot(X, Y=None, xlabel=None, ylabel=None, legend=None, xlim=None,
         ylim=None, xscale='linear', yscale='linear',
         fmts=('-', 'm--', 'g-.', 'r:'), figsize=(3.5, 2.5), axes=None):
    """Plot data points.

    Defined in :numref:`sec_calculus`"""
    if legend is None:
        legend = []

    set_figsize(figsize)
    axes = axes if axes else d2l.plt.gca()

    # Return True if `X` (tensor or list) has 1 axis
    def has_one_axis(X):
        return (hasattr(X, "ndim") and X.ndim == 1 or isinstance(X, list)
                and not hasattr(X[0], "__len__"))

    if has_one_axis(X):
        X = [X]
    if Y is None:
        X, Y = [[]] * len(X), X
    elif has_one_axis(Y):
        Y = [Y]
    if len(X) != len(Y):
        X = X * len(Y)
    axes.cla()
    for x, y, fmt in zip(X, Y, fmts):
        if len(x):
            axes.plot(x, y, fmt)
        else:
            axes.plot(y, fmt)
    set_axes(axes, xlabel, ylabel, xlim, ylim, xscale, yscale, legend)

class Timer:
    """Record multiple running times."""
    def __init__(self):
        """Defined in :numref:`subsec_linear_model`"""
        self.times = []
        self.start()

    def start(self):
        """Start the timer."""
        self.tik = time.time()

    def stop(self):
        """Stop the timer and record the time in a list."""
        self.times.append(time.time() - self.tik)
        return self.times[-1]

    def avg(self):
        """Return the average time."""
        return sum(self.times) / len(self.times)

    def sum(self):
        """Return the sum of time."""
        return sum(self.times)

    def cumsum(self):
        """Return the accumulated time."""
        return np.array(self.times).cumsum().tolist()

def synthetic_data(w, b, num_examples):
    """Generate y = Xw + b + noise.

    Defined in :numref:`sec_linear_scratch`"""
    X = d2l.normal(0, 1, (num_examples, len(w)))
    y = d2l.matmul(X, w) + b
    y += d2l.normal(0, 0.01, y.shape)
    return X, d2l.reshape(y, (-1, 1))

def linreg(X, w, b):
    """The linear regression model.

    Defined in :numref:`sec_linear_scratch`"""
    return d2l.matmul(X, w) + b

def squared_loss(y_hat, y):
    """Squared loss.

    Defined in :numref:`sec_linear_scratch`"""
    return (y_hat - d2l.reshape(y, y_hat.shape)) ** 2 / 2

def sgd(params, lr, batch_size):
    """Minibatch stochastic gradient descent.

    Defined in :numref:`sec_linear_scratch`"""
    with torch.no_grad():
        for param in params:
            param -= lr * param.grad / batch_size
            param.grad.zero_()

def load_array(data_arrays, batch_size, is_train=True):
    """Construct a PyTorch data iterator.

    Defined in :numref:`sec_linear_concise`"""
    dataset = data.TensorDataset(*data_arrays)
    return data.DataLoader(dataset, batch_size, shuffle=is_train)

def get_fashion_mnist_labels(labels):
    """Return text labels for the Fashion-MNIST dataset.

    Defined in :numref:`sec_fashion_mnist`"""
    text_labels = ['t-shirt', 'trouser', 'pullover', 'dress', 'coat',
                   'sandal', 'shirt', 'sneaker', 'bag', 'ankle boot']
    return [text_labels[int(i)] for i in labels]

def show_images(imgs, num_rows, num_cols, titles=None, scale=1.5):
    """Plot a list of images.

    Defined in :numref:`sec_fashion_mnist`"""
    figsize = (num_cols * scale, num_rows * scale)
    _, axes = d2l.plt.subplots(num_rows, num_cols, figsize=figsize)
    axes = axes.flatten()
    for i, (ax, img) in enumerate(zip(axes, imgs)):
        if torch.is_tensor(img):
            # Tensor Image
            ax.imshow(img.numpy())
        else:
            # PIL Image
            ax.imshow(img)
        ax.axes.get_xaxis().set_visible(False)
        ax.axes.get_yaxis().set_visible(False)
        if titles:
            ax.set_title(titles[i])
    return axes

def get_dataloader_workers():
    """Use 4 processes to read the data.

    Defined in :numref:`sec_fashion_mnist`"""
    return 4

def load_data_fashion_mnist(batch_size, resize=None):
    """Download the Fashion-MNIST dataset and then load it into memory.

    Defined in :numref:`sec_fashion_mnist`"""
    trans = [transforms.ToTensor()]
    if resize:
        trans.insert(0, transforms.Resize(resize))
    trans = transforms.Compose(trans)
    mnist_train = torchvision.datasets.FashionMNIST(
        root="../data", train=True, transform=trans, download=True)
    mnist_test = torchvision.datasets.FashionMNIST(
        root="../data", train=False, transform=trans, download=True)
    return (data.DataLoader(mnist_train, batch_size, shuffle=True,
                            num_workers=get_dataloader_workers()),
            data.DataLoader(mnist_test, batch_size, shuffle=False,
                            num_workers=get_dataloader_workers()))

def accuracy(y_hat, y):
    """Compute the number of correct predictions.

    Defined in :numref:`sec_softmax_scratch`"""
    if len(y_hat.shape) > 1 and y_hat.shape[1] > 1:
        y_hat = d2l.argmax(y_hat, axis=1)
    cmp = d2l.astype(y_hat, y.dtype) == y
    return float(d2l.reduce_sum(d2l.astype(cmp, y.dtype)))

def evaluate_accuracy(net, data_iter):
    """Compute the accuracy for a model on a dataset.

    Defined in :numref:`sec_softmax_scratch`"""
    if isinstance(net, torch.nn.Module):
        net.eval()  # Set the model to evaluation mode
    metric = Accumulator(2)  # No. of correct predictions, no. of predictions

    with torch.no_grad():
        for X, y in data_iter:
            metric.add(accuracy(net(X), y), d2l.size(y))
    return metric[0] / metric[1]

class Accumulator:
    """For accumulating sums over `n` variables."""
    def __init__(self, n):
        """Defined in :numref:`sec_softmax_scratch`"""
        self.data = [0.0] * n

    def add(self, *args):
        self.data = [a + float(b) for a, b in zip(self.data, args)]

    def reset(self):
        self.data = [0.0] * len(self.data)

    def __getitem__(self, idx):
        return self.data[idx]

def train_epoch_ch3(net, train_iter, loss, updater):
    """The training loop defined in Chapter 3.

    Defined in :numref:`sec_softmax_scratch`"""
    # Set the model to training mode
    if isinstance(net, torch.nn.Module):
        net.train()
    # Sum of training loss, sum of training accuracy, no. of examples
    metric = Accumulator(3)
    for X, y in train_iter:
        # Compute gradients and update parameters
        y_hat = net(X)
        l = loss(y_hat, y)
        if isinstance(updater, torch.optim.Optimizer):
            # Using PyTorch in-built optimizer & loss criterion
            updater.zero_grad()
            l.sum().backward()
            updater.step()
<<<<<<< HEAD
=======
            metric.add(float(l) * len(y), accuracy(y_hat, y),
                       y.numel())
>>>>>>> 05113087
        else:
            # Using custom built optimizer & loss criterion
            l.sum().backward()
            updater(X.shape[0])
        metric.add(float(l.sum()), accuracy(y_hat, y), y.numel())
    # Return training loss and training accuracy
    return metric[0] / metric[2], metric[1] / metric[2]

class Animator:
    """For plotting data in animation."""
    def __init__(self, xlabel=None, ylabel=None, legend=None, xlim=None,
                 ylim=None, xscale='linear', yscale='linear',
                 fmts=('-', 'm--', 'g-.', 'r:'), nrows=1, ncols=1,
                 figsize=(3.5, 2.5)):
        """Defined in :numref:`sec_softmax_scratch`"""
        # Incrementally plot multiple lines
        if legend is None:
            legend = []
        d2l.use_svg_display()
        self.fig, self.axes = d2l.plt.subplots(nrows, ncols, figsize=figsize)
        if nrows * ncols == 1:
            self.axes = [self.axes, ]
        # Use a lambda function to capture arguments
        self.config_axes = lambda: d2l.set_axes(
            self.axes[0], xlabel, ylabel, xlim, ylim, xscale, yscale, legend)
        self.X, self.Y, self.fmts = None, None, fmts

    def add(self, x, y):
        # Add multiple data points into the figure
        if not hasattr(y, "__len__"):
            y = [y]
        n = len(y)
        if not hasattr(x, "__len__"):
            x = [x] * n
        if not self.X:
            self.X = [[] for _ in range(n)]
        if not self.Y:
            self.Y = [[] for _ in range(n)]
        for i, (a, b) in enumerate(zip(x, y)):
            if a is not None and b is not None:
                self.X[i].append(a)
                self.Y[i].append(b)
        self.axes[0].cla()
        for x, y, fmt in zip(self.X, self.Y, self.fmts):
            self.axes[0].plot(x, y, fmt)
        self.config_axes()
        display.display(self.fig)
        display.clear_output(wait=True)

def train_ch3(net, train_iter, test_iter, loss, num_epochs, updater):
    """Train a model (defined in Chapter 3).

    Defined in :numref:`sec_softmax_scratch`"""
    animator = Animator(xlabel='epoch', xlim=[1, num_epochs], ylim=[0.3, 0.9],
                        legend=['train loss', 'train acc', 'test acc'])
    for epoch in range(num_epochs):
        train_metrics = train_epoch_ch3(net, train_iter, loss, updater)
        test_acc = evaluate_accuracy(net, test_iter)
        animator.add(epoch + 1, train_metrics + (test_acc,))
    train_loss, train_acc = train_metrics
    assert train_loss < 0.5, train_loss
    assert train_acc <= 1 and train_acc > 0.7, train_acc
    assert test_acc <= 1 and test_acc > 0.7, test_acc

def predict_ch3(net, test_iter, n=6):
    """Predict labels (defined in Chapter 3).

    Defined in :numref:`sec_softmax_scratch`"""
    for X, y in test_iter:
        break
    trues = d2l.get_fashion_mnist_labels(y)
    preds = d2l.get_fashion_mnist_labels(d2l.argmax(net(X), axis=1))
    titles = [true +'\n' + pred for true, pred in zip(trues, preds)]
    d2l.show_images(
        d2l.reshape(X[0:n], (n, 28, 28)), 1, n, titles=titles[0:n])

def evaluate_loss(net, data_iter, loss):
    """Evaluate the loss of a model on the given dataset.

    Defined in :numref:`sec_model_selection`"""
    metric = d2l.Accumulator(2)  # Sum of losses, no. of examples
    for X, y in data_iter:
        out = net(X)
        y = d2l.reshape(y, out.shape)
        l = loss(out, y)
        metric.add(d2l.reduce_sum(l), d2l.size(l))
    return metric[0] / metric[1]

DATA_HUB = dict()
DATA_URL = 'http://d2l-data.s3-accelerate.amazonaws.com/'

def download(name, cache_dir=os.path.join('..', 'data')):
    """Download a file inserted into DATA_HUB, return the local filename.

    Defined in :numref:`sec_kaggle_house`"""
    assert name in DATA_HUB, f"{name} does not exist in {DATA_HUB}."
    url, sha1_hash = DATA_HUB[name]
    os.makedirs(cache_dir, exist_ok=True)
    fname = os.path.join(cache_dir, url.split('/')[-1])
    if os.path.exists(fname):
        sha1 = hashlib.sha1()
        with open(fname, 'rb') as f:
            while True:
                data = f.read(1048576)
                if not data:
                    break
                sha1.update(data)
        if sha1.hexdigest() == sha1_hash:
            return fname  # Hit cache
    print(f'Downloading {fname} from {url}...')
    r = requests.get(url, stream=True, verify=True)
    with open(fname, 'wb') as f:
        f.write(r.content)
    return fname

def download_extract(name, folder=None):
    """Download and extract a zip/tar file.

    Defined in :numref:`sec_kaggle_house`"""
    fname = download(name)
    base_dir = os.path.dirname(fname)
    data_dir, ext = os.path.splitext(fname)
    if ext == '.zip':
        fp = zipfile.ZipFile(fname, 'r')
    elif ext in ('.tar', '.gz'):
        fp = tarfile.open(fname, 'r')
    else:
        assert False, 'Only zip/tar files can be extracted.'
    fp.extractall(base_dir)
    return os.path.join(base_dir, folder) if folder else data_dir

def download_all():
    """Download all files in the DATA_HUB.

    Defined in :numref:`sec_kaggle_house`"""
    for name in DATA_HUB:
        download(name)

DATA_HUB['kaggle_house_train'] = (
    DATA_URL + 'kaggle_house_pred_train.csv',
    '585e9cc93e70b39160e7921475f9bcd7d31219ce')

DATA_HUB['kaggle_house_test'] = (
    DATA_URL + 'kaggle_house_pred_test.csv',
    'fa19780a7b011d9b009e8bff8e99922a8ee2eb90')

def try_gpu(i=0):
    """Return gpu(i) if exists, otherwise return cpu().

    Defined in :numref:`sec_use_gpu`"""
    if torch.cuda.device_count() >= i + 1:
        return torch.device(f'cuda:{i}')
    return torch.device('cpu')

def try_all_gpus():
    """Return all available GPUs, or [cpu(),] if no GPU exists.

    Defined in :numref:`sec_use_gpu`"""
    devices = [torch.device(f'cuda:{i}')
             for i in range(torch.cuda.device_count())]
    return devices if devices else [torch.device('cpu')]

def corr2d(X, K):
    """Compute 2D cross-correlation.

    Defined in :numref:`sec_conv_layer`"""
    h, w = K.shape
    Y = d2l.zeros((X.shape[0] - h + 1, X.shape[1] - w + 1))
    for i in range(Y.shape[0]):
        for j in range(Y.shape[1]):
            Y[i, j] = d2l.reduce_sum((X[i: i + h, j: j + w] * K))
    return Y

def evaluate_accuracy_gpu(net, data_iter, device=None):
    """Compute the accuracy for a model on a dataset using a GPU.

    Defined in :numref:`sec_lenet`"""
    if isinstance(net, nn.Module):
        net.eval()  # Set the model to evaluation mode
        if not device:
            device = next(iter(net.parameters())).device
    # No. of correct predictions, no. of predictions
    metric = d2l.Accumulator(2)

    with torch.no_grad():
        for X, y in data_iter:
            if isinstance(X, list):
                # Required for BERT Fine-tuning (to be covered later)
                X = [x.to(device) for x in X]
            else:
                X = X.to(device)
            y = y.to(device)
            metric.add(d2l.accuracy(net(X), y), d2l.size(y))
    return metric[0] / metric[1]

def train_ch6(net, train_iter, test_iter, num_epochs, lr, device):
    """Train a model with a GPU (defined in Chapter 6).

    Defined in :numref:`sec_lenet`"""
    def init_weights(m):
        if type(m) == nn.Linear or type(m) == nn.Conv2d:
            nn.init.xavier_uniform_(m.weight)
    net.apply(init_weights)
    print('training on', device)
    net.to(device)
    optimizer = torch.optim.SGD(net.parameters(), lr=lr)
    loss = nn.CrossEntropyLoss()
    animator = d2l.Animator(xlabel='epoch', xlim=[1, num_epochs],
                            legend=['train loss', 'train acc', 'test acc'])
    timer, num_batches = d2l.Timer(), len(train_iter)
    for epoch in range(num_epochs):
        # Sum of training loss, sum of training accuracy, no. of examples
        metric = d2l.Accumulator(3)
        net.train()
        for i, (X, y) in enumerate(train_iter):
            timer.start()
            optimizer.zero_grad()
            X, y = X.to(device), y.to(device)
            y_hat = net(X)
            l = loss(y_hat, y)
            l.backward()
            optimizer.step()
            with torch.no_grad():
                metric.add(l * X.shape[0], d2l.accuracy(y_hat, y), X.shape[0])
            timer.stop()
            train_l = metric[0] / metric[2]
            train_acc = metric[1] / metric[2]
            if (i + 1) % (num_batches // 5) == 0 or i == num_batches - 1:
                animator.add(epoch + (i + 1) / num_batches,
                             (train_l, train_acc, None))
        test_acc = evaluate_accuracy_gpu(net, test_iter)
        animator.add(epoch + 1, (None, None, test_acc))
    print(f'loss {train_l:.3f}, train acc {train_acc:.3f}, '
          f'test acc {test_acc:.3f}')
    print(f'{metric[2] * num_epochs / timer.sum():.1f} examples/sec '
          f'on {str(device)}')

class Residual(nn.Module):
    """The Residual block of ResNet."""
    def __init__(self, input_channels, num_channels,
                 use_1x1conv=False, strides=1):
        super().__init__()
        self.conv1 = nn.Conv2d(input_channels, num_channels,
                               kernel_size=3, padding=1, stride=strides)
        self.conv2 = nn.Conv2d(num_channels, num_channels,
                               kernel_size=3, padding=1)
        if use_1x1conv:
            self.conv3 = nn.Conv2d(input_channels, num_channels,
                                   kernel_size=1, stride=strides)
        else:
            self.conv3 = None
        self.bn1 = nn.BatchNorm2d(num_channels)
        self.bn2 = nn.BatchNorm2d(num_channels)

    def forward(self, X):
        Y = F.relu(self.bn1(self.conv1(X)))
        Y = self.bn2(self.conv2(Y))
        if self.conv3:
            X = self.conv3(X)
        Y += X
        return F.relu(Y)

d2l.DATA_HUB['time_machine'] = (d2l.DATA_URL + 'timemachine.txt',
                                '090b5e7e70c295757f55df93cb0a180b9691891a')

def read_time_machine():
    """Load the time machine dataset into a list of text lines.

    Defined in :numref:`sec_text_preprocessing`"""
    with open(d2l.download('time_machine'), 'r') as f:
        lines = f.readlines()
    return [re.sub('[^A-Za-z]+', ' ', line).strip().lower() for line in lines]

def tokenize(lines, token='word'):
    """Split text lines into word or character tokens.

    Defined in :numref:`sec_text_preprocessing`"""
    if token == 'word':
        return [line.split() for line in lines]
    elif token == 'char':
        return [list(line) for line in lines]
    else:
        print('ERROR: unknown token type: ' + token)

class Vocab:
    """Vocabulary for text."""
    def __init__(self, tokens=None, min_freq=0, reserved_tokens=None):
        """Defined in :numref:`sec_text_preprocessing`"""
        if tokens is None:
            tokens = []
        if reserved_tokens is None:
            reserved_tokens = []
        # Sort according to frequencies
        counter = count_corpus(tokens)
        self._token_freqs = sorted(counter.items(), key=lambda x: x[1],
                                   reverse=True)
        # The index for the unknown token is 0
        self.idx_to_token = ['<unk>'] + reserved_tokens
        self.token_to_idx = {token: idx
                             for idx, token in enumerate(self.idx_to_token)}
        for token, freq in self._token_freqs:
            if freq < min_freq:
                break
            if token not in self.token_to_idx:
                self.idx_to_token.append(token)
                self.token_to_idx[token] = len(self.idx_to_token) - 1

    def __len__(self):
        return len(self.idx_to_token)

    def __getitem__(self, tokens):
        if not isinstance(tokens, (list, tuple)):
            return self.token_to_idx.get(tokens, self.unk)
        return [self.__getitem__(token) for token in tokens]

    def to_tokens(self, indices):
        if not isinstance(indices, (list, tuple)):
            return self.idx_to_token[indices]
        return [self.idx_to_token[index] for index in indices]

    @property
    def unk(self):  # Index for the unknown token
        return 0

    @property
    def token_freqs(self):  # Index for the unknown token
        return self._token_freqs

def count_corpus(tokens):
    """Count token frequencies.

    Defined in :numref:`sec_text_preprocessing`"""
    # Here `tokens` is a 1D list or 2D list
    if len(tokens) == 0 or isinstance(tokens[0], list):
        # Flatten a list of token lists into a list of tokens
        tokens = [token for line in tokens for token in line]
    return collections.Counter(tokens)

def load_corpus_time_machine(max_tokens=-1):
    """Return token indices and the vocabulary of the time machine dataset.

    Defined in :numref:`sec_text_preprocessing`"""
    lines = read_time_machine()
    tokens = tokenize(lines, 'char')
    vocab = Vocab(tokens)
    # Since each text line in the time machine dataset is not necessarily a
    # sentence or a paragraph, flatten all the text lines into a single list
    corpus = [vocab[token] for line in tokens for token in line]
    if max_tokens > 0:
        corpus = corpus[:max_tokens]
    return corpus, vocab

def seq_data_iter_random(corpus, batch_size, num_steps):
    """Generate a minibatch of subsequences using random sampling.

    Defined in :numref:`sec_language_model`"""
    # Start with a random offset (inclusive of `num_steps - 1`) to partition a
    # sequence
    corpus = corpus[random.randint(0, num_steps - 1):]
    # Subtract 1 since we need to account for labels
    num_subseqs = (len(corpus) - 1) // num_steps
    # The starting indices for subsequences of length `num_steps`
    initial_indices = list(range(0, num_subseqs * num_steps, num_steps))
    # In random sampling, the subsequences from two adjacent random
    # minibatches during iteration are not necessarily adjacent on the
    # original sequence
    random.shuffle(initial_indices)

    def data(pos):
        # Return a sequence of length `num_steps` starting from `pos`
        return corpus[pos: pos + num_steps]

    num_batches = num_subseqs // batch_size
    for i in range(0, batch_size * num_batches, batch_size):
        # Here, `initial_indices` contains randomized starting indices for
        # subsequences
        initial_indices_per_batch = initial_indices[i: i + batch_size]
        X = [data(j) for j in initial_indices_per_batch]
        Y = [data(j + 1) for j in initial_indices_per_batch]
        yield d2l.tensor(X), d2l.tensor(Y)

def seq_data_iter_sequential(corpus, batch_size, num_steps):
    """Generate a minibatch of subsequences using sequential partitioning.

    Defined in :numref:`sec_language_model`"""
    # Start with a random offset to partition a sequence
    offset = random.randint(0, num_steps)
    num_tokens = ((len(corpus) - offset - 1) // batch_size) * batch_size
    Xs = d2l.tensor(corpus[offset: offset + num_tokens])
    Ys = d2l.tensor(corpus[offset + 1: offset + 1 + num_tokens])
    Xs, Ys = Xs.reshape(batch_size, -1), Ys.reshape(batch_size, -1)
    num_batches = Xs.shape[1] // num_steps
    for i in range(0, num_steps * num_batches, num_steps):
        X = Xs[:, i: i + num_steps]
        Y = Ys[:, i: i + num_steps]
        yield X, Y

class SeqDataLoader:
    """An iterator to load sequence data."""
    def __init__(self, batch_size, num_steps, use_random_iter, max_tokens):
        """Defined in :numref:`sec_language_model`"""
        if use_random_iter:
            self.data_iter_fn = d2l.seq_data_iter_random
        else:
            self.data_iter_fn = d2l.seq_data_iter_sequential
        self.corpus, self.vocab = d2l.load_corpus_time_machine(max_tokens)
        self.batch_size, self.num_steps = batch_size, num_steps

    def __iter__(self):
        return self.data_iter_fn(self.corpus, self.batch_size, self.num_steps)

def load_data_time_machine(batch_size, num_steps,
                           use_random_iter=False, max_tokens=10000):
    """Return the iterator and the vocabulary of the time machine dataset.

    Defined in :numref:`sec_language_model`"""
    data_iter = SeqDataLoader(
        batch_size, num_steps, use_random_iter, max_tokens)
    return data_iter, data_iter.vocab

class RNNModelScratch:
    """A RNN Model implemented from scratch."""
    def __init__(self, vocab_size, num_hiddens, device,
                 get_params, init_state, forward_fn):
        """Defined in :numref:`sec_rnn_scratch`"""
        self.vocab_size, self.num_hiddens = vocab_size, num_hiddens
        self.params = get_params(vocab_size, num_hiddens, device)
        self.init_state, self.forward_fn = init_state, forward_fn

    def __call__(self, X, state):
        X = F.one_hot(X.T, self.vocab_size).type(torch.float32)
        return self.forward_fn(X, state, self.params)

    def begin_state(self, batch_size, device):
        return self.init_state(batch_size, self.num_hiddens, device)

def predict_ch8(prefix, num_preds, net, vocab, device):
    """Generate new characters following the `prefix`.

    Defined in :numref:`sec_rnn_scratch`"""
    state = net.begin_state(batch_size=1, device=device)
    outputs = [vocab[prefix[0]]]
    get_input = lambda: d2l.reshape(d2l.tensor(
        [outputs[-1]], device=device), (1, 1))
    for y in prefix[1:]:  # Warm-up period
        _, state = net(get_input(), state)
        outputs.append(vocab[y])
    for _ in range(num_preds):  # Predict `num_preds` steps
        y, state = net(get_input(), state)
        outputs.append(int(y.argmax(dim=1).reshape(1)))
    return ''.join([vocab.idx_to_token[i] for i in outputs])

def grad_clipping(net, theta):
    """Clip the gradient.

    Defined in :numref:`sec_rnn_scratch`"""
    if isinstance(net, nn.Module):
        params = [p for p in net.parameters() if p.requires_grad]
    else:
        params = net.params
    norm = torch.sqrt(sum(torch.sum((p.grad ** 2)) for p in params))
    if norm > theta:
        for param in params:
            param.grad[:] *= theta / norm

def train_epoch_ch8(net, train_iter, loss, updater, device, use_random_iter):
    """Train a net within one epoch (defined in Chapter 8).

    Defined in :numref:`sec_rnn_scratch`"""
    state, timer = None, d2l.Timer()
    metric = d2l.Accumulator(2)  # Sum of training loss, no. of tokens
    for X, Y in train_iter:
        if state is None or use_random_iter:
            # Initialize `state` when either it is the first iteration or
            # using random sampling
            state = net.begin_state(batch_size=X.shape[0], device=device)
        else:
            if isinstance(net, nn.Module) and not isinstance(state, tuple):
                # `state` is a tensor for `nn.GRU`
                state.detach_()
            else:
                # `state` is a tuple of tensors for `nn.LSTM` and
                # for our custom scratch implementation
                for s in state:
                    s.detach_()
        y = Y.T.reshape(-1)
        X, y = X.to(device), y.to(device)
        y_hat, state = net(X, state)
        l = loss(y_hat, y.long()).mean()
        if isinstance(updater, torch.optim.Optimizer):
            updater.zero_grad()
            l.backward()
            grad_clipping(net, 1)
            updater.step()
        else:
            l.backward()
            grad_clipping(net, 1)
            # Since the `mean` function has been invoked
            updater(batch_size=1)
        metric.add(l * d2l.size(y), d2l.size(y))
    return math.exp(metric[0] / metric[1]), metric[1] / timer.stop()

def train_ch8(net, train_iter, vocab, lr, num_epochs, device,
              use_random_iter=False):
    """Train a model (defined in Chapter 8).

    Defined in :numref:`sec_rnn_scratch`"""
    loss = nn.CrossEntropyLoss()
    animator = d2l.Animator(xlabel='epoch', ylabel='perplexity',
                            legend=['train'], xlim=[10, num_epochs])
    # Initialize
    if isinstance(net, nn.Module):
        updater = torch.optim.SGD(net.parameters(), lr)
    else:
        updater = lambda batch_size: d2l.sgd(net.params, lr, batch_size)
    predict = lambda prefix: predict_ch8(prefix, 50, net, vocab, device)
    # Train and predict
    for epoch in range(num_epochs):
        ppl, speed = train_epoch_ch8(
            net, train_iter, loss, updater, device, use_random_iter)
        if (epoch + 1) % 10 == 0:
            print(predict('time traveller'))
            animator.add(epoch + 1, [ppl])
    print(f'perplexity {ppl:.1f}, {speed:.1f} tokens/sec on {str(device)}')
    print(predict('time traveller'))
    print(predict('traveller'))

class RNNModel(nn.Module):
    """The RNN model.

    Defined in :numref:`sec_rnn-concise`"""
    def __init__(self, rnn_layer, vocab_size, **kwargs):
        super(RNNModel, self).__init__(**kwargs)
        self.rnn = rnn_layer
        self.vocab_size = vocab_size
        self.num_hiddens = self.rnn.hidden_size
        # If the RNN is bidirectional (to be introduced later),
        # `num_directions` should be 2, else it should be 1.
        if not self.rnn.bidirectional:
            self.num_directions = 1
            self.linear = nn.Linear(self.num_hiddens, self.vocab_size)
        else:
            self.num_directions = 2
            self.linear = nn.Linear(self.num_hiddens * 2, self.vocab_size)

    def forward(self, inputs, state):
        X = F.one_hot(inputs.T.long(), self.vocab_size)
        X = X.to(torch.float32)
        Y, state = self.rnn(X, state)
        # The fully connected layer will first change the shape of `Y` to
        # (`num_steps` * `batch_size`, `num_hiddens`). Its output shape is
        # (`num_steps` * `batch_size`, `vocab_size`).
        output = self.linear(Y.reshape((-1, Y.shape[-1])))
        return output, state

    def begin_state(self, device, batch_size=1):
        if not isinstance(self.rnn, nn.LSTM):
            # `nn.GRU` takes a tensor as hidden state
            return  torch.zeros((self.num_directions * self.rnn.num_layers,
                                 batch_size, self.num_hiddens),
                                device=device)
        else:
            # `nn.LSTM` takes a tuple of hidden states
            return (torch.zeros((
                self.num_directions * self.rnn.num_layers,
                batch_size, self.num_hiddens), device=device),
                    torch.zeros((
                        self.num_directions * self.rnn.num_layers,
                        batch_size, self.num_hiddens), device=device))

d2l.DATA_HUB['fra-eng'] = (d2l.DATA_URL + 'fra-eng.zip',
                           '94646ad1522d915e7b0f9296181140edcf86a4f5')

def read_data_nmt():
    """Load the English-French dataset.

    Defined in :numref:`sec_machine_translation`"""
    data_dir = d2l.download_extract('fra-eng')
    with open(os.path.join(data_dir, 'fra.txt'), 'r') as f:
        return f.read()

def preprocess_nmt(text):
    """Preprocess the English-French dataset.

    Defined in :numref:`sec_machine_translation`"""
    def no_space(char, prev_char):
        return char in set(',.!?') and prev_char != ' '

    # Replace non-breaking space with space, and convert uppercase letters to
    # lowercase ones
    text = text.replace('\u202f', ' ').replace('\xa0', ' ').lower()
    # Insert space between words and punctuation marks
    out = [' ' + char if i > 0 and no_space(char, text[i - 1]) else char
           for i, char in enumerate(text)]
    return ''.join(out)

def tokenize_nmt(text, num_examples=None):
    """Tokenize the English-French dataset.

    Defined in :numref:`sec_machine_translation`"""
    source, target = [], []
    for i, line in enumerate(text.split('\n')):
        if num_examples and i > num_examples:
            break
        parts = line.split('\t')
        if len(parts) == 2:
            source.append(parts[0].split(' '))
            target.append(parts[1].split(' '))
    return source, target

def show_list_len_pair_hist(legend, xlabel, ylabel, xlist, ylist):
    """Plot the histogram for list length pairs.

    Defined in :numref:`sec_machine_translation`"""
    d2l.set_figsize()
    _, _, patches = d2l.plt.hist(
        [[len(l) for l in xlist], [len(l) for l in ylist]])
    d2l.plt.xlabel(xlabel)
    d2l.plt.ylabel(ylabel)
    for patch in patches[1].patches:
        patch.set_hatch('/')
    d2l.plt.legend(legend)

def truncate_pad(line, num_steps, padding_token):
    """Truncate or pad sequences.

    Defined in :numref:`sec_machine_translation`"""
    if len(line) > num_steps:
        return line[:num_steps]  # Truncate
    return line + [padding_token] * (num_steps - len(line))  # Pad

def build_array_nmt(lines, vocab, num_steps):
    """Transform text sequences of machine translation into minibatches.

    Defined in :numref:`subsec_mt_data_loading`"""
    lines = [vocab[l] for l in lines]
    lines = [l + [vocab['<eos>']] for l in lines]
    array = d2l.tensor([truncate_pad(
        l, num_steps, vocab['<pad>']) for l in lines])
    valid_len = d2l.reduce_sum(
        d2l.astype(array != vocab['<pad>'], d2l.int32), 1)
    return array, valid_len

def load_data_nmt(batch_size, num_steps, num_examples=600):
    """Return the iterator and the vocabularies of the translation dataset.

    Defined in :numref:`subsec_mt_data_loading`"""
    text = preprocess_nmt(read_data_nmt())
    source, target = tokenize_nmt(text, num_examples)
    src_vocab = d2l.Vocab(source, min_freq=2,
                          reserved_tokens=['<pad>', '<bos>', '<eos>'])
    tgt_vocab = d2l.Vocab(target, min_freq=2,
                          reserved_tokens=['<pad>', '<bos>', '<eos>'])
    src_array, src_valid_len = build_array_nmt(source, src_vocab, num_steps)
    tgt_array, tgt_valid_len = build_array_nmt(target, tgt_vocab, num_steps)
    data_arrays = (src_array, src_valid_len, tgt_array, tgt_valid_len)
    data_iter = d2l.load_array(data_arrays, batch_size)
    return data_iter, src_vocab, tgt_vocab

class Encoder(nn.Module):
    """The base encoder interface for the encoder-decoder architecture."""
    def __init__(self, **kwargs):
        super(Encoder, self).__init__(**kwargs)

    def forward(self, X, *args):
        raise NotImplementedError

class Decoder(nn.Module):
    """The base decoder interface for the encoder-decoder architecture.

    Defined in :numref:`sec_encoder-decoder`"""
    def __init__(self, **kwargs):
        super(Decoder, self).__init__(**kwargs)

    def init_state(self, enc_outputs, *args):
        raise NotImplementedError

    def forward(self, X, state):
        raise NotImplementedError

class EncoderDecoder(nn.Module):
    """The base class for the encoder-decoder architecture.

    Defined in :numref:`sec_encoder-decoder`"""
    def __init__(self, encoder, decoder, **kwargs):
        super(EncoderDecoder, self).__init__(**kwargs)
        self.encoder = encoder
        self.decoder = decoder

    def forward(self, enc_X, dec_X, *args):
        enc_outputs = self.encoder(enc_X, *args)
        dec_state = self.decoder.init_state(enc_outputs, *args)
        return self.decoder(dec_X, dec_state)

class Seq2SeqEncoder(d2l.Encoder):
    """The RNN encoder for sequence to sequence learning.

    Defined in :numref:`sec_seq2seq`"""
    def __init__(self, vocab_size, embed_size, num_hiddens, num_layers,
                 dropout=0, **kwargs):
        super(Seq2SeqEncoder, self).__init__(**kwargs)
        # Embedding layer
        self.embedding = nn.Embedding(vocab_size, embed_size)
        self.rnn = nn.GRU(embed_size, num_hiddens, num_layers,
                          dropout=dropout)

    def forward(self, X, *args):
        # The output `X` shape: (`batch_size`, `num_steps`, `embed_size`)
        X = self.embedding(X)
        # In RNN models, the first axis corresponds to time steps
        X = X.permute(1, 0, 2)
        # When state is not mentioned, it defaults to zeros
        output, state = self.rnn(X)
        # `output` shape: (`num_steps`, `batch_size`, `num_hiddens`)
        # `state` shape: (`num_layers`, `batch_size`, `num_hiddens`)
        return output, state

def sequence_mask(X, valid_len, value=0):
    """Mask irrelevant entries in sequences.

    Defined in :numref:`sec_seq2seq_decoder`"""
    maxlen = X.size(1)
    mask = torch.arange((maxlen), dtype=torch.float32,
                        device=X.device)[None, :] < valid_len[:, None]
    X[~mask] = value
    return X

class MaskedSoftmaxCELoss(nn.CrossEntropyLoss):
    """The softmax cross-entropy loss with masks.

    Defined in :numref:`sec_seq2seq_decoder`"""
    # `pred` shape: (`batch_size`, `num_steps`, `vocab_size`)
    # `label` shape: (`batch_size`, `num_steps`)
    # `valid_len` shape: (`batch_size`,)
    def forward(self, pred, label, valid_len):
        weights = torch.ones_like(label)
        weights = sequence_mask(weights, valid_len)
        self.reduction='none'
        unweighted_loss = super(MaskedSoftmaxCELoss, self).forward(
            pred.permute(0, 2, 1), label)
        weighted_loss = (unweighted_loss * weights).mean(dim=1)
        return weighted_loss

def train_seq2seq(net, data_iter, lr, num_epochs, tgt_vocab, device):
    """Train a model for sequence to sequence.

    Defined in :numref:`sec_seq2seq_decoder`"""
    def xavier_init_weights(m):
        if type(m) == nn.Linear:
            nn.init.xavier_uniform_(m.weight)
        if type(m) == nn.GRU:
            for param in m._flat_weights_names:
                if "weight" in param:
                    nn.init.xavier_uniform_(m._parameters[param])
    net.apply(xavier_init_weights)
    net.to(device)
    optimizer = torch.optim.Adam(net.parameters(), lr=lr)
    loss = MaskedSoftmaxCELoss()
    net.train()
    animator = d2l.Animator(xlabel='epoch', ylabel='loss',
                            xlim=[10, num_epochs])
    for epoch in range(num_epochs):
        timer = d2l.Timer()
        metric = d2l.Accumulator(2)  # Sum of training loss, no. of tokens
        for batch in data_iter:
            optimizer.zero_grad()
            X, X_valid_len, Y, Y_valid_len = [x.to(device) for x in batch]
            bos = torch.tensor([tgt_vocab['<bos>']] * Y.shape[0],
                               device=device).reshape(-1, 1)
            dec_input = d2l.concat([bos, Y[:, :-1]], 1)  # Teacher forcing
            Y_hat, _ = net(X, dec_input, X_valid_len)
            l = loss(Y_hat, Y, Y_valid_len)
            l.sum().backward()  # Make the loss scalar for `backward`
            d2l.grad_clipping(net, 1)
            num_tokens = Y_valid_len.sum()
            optimizer.step()
            with torch.no_grad():
                metric.add(l.sum(), num_tokens)
        if (epoch + 1) % 10 == 0:
            animator.add(epoch + 1, (metric[0] / metric[1],))
    print(f'loss {metric[0] / metric[1]:.3f}, {metric[1] / timer.stop():.1f} '
          f'tokens/sec on {str(device)}')

def predict_seq2seq(net, src_sentence, src_vocab, tgt_vocab, num_steps,
                    device, save_attention_weights=False):
    """Predict for sequence to sequence.

    Defined in :numref:`sec_seq2seq_training`"""
    # Set `net` to eval mode for inference
    net.eval()
    src_tokens = src_vocab[src_sentence.lower().split(' ')] + [
        src_vocab['<eos>']]
    enc_valid_len = torch.tensor([len(src_tokens)], device=device)
    src_tokens = d2l.truncate_pad(src_tokens, num_steps, src_vocab['<pad>'])
    # Add the batch axis
    enc_X = torch.unsqueeze(
        torch.tensor(src_tokens, dtype=torch.long, device=device), dim=0)
    enc_outputs = net.encoder(enc_X, enc_valid_len)
    dec_state = net.decoder.init_state(enc_outputs, enc_valid_len)
    # Add the batch axis
    dec_X = torch.unsqueeze(torch.tensor(
        [tgt_vocab['<bos>']], dtype=torch.long, device=device), dim=0)
    output_seq, attention_weight_seq = [], []
    for _ in range(num_steps):
        Y, dec_state = net.decoder(dec_X, dec_state)
        # We use the token with the highest prediction likelihood as the input
        # of the decoder at the next time step
        dec_X = Y.argmax(dim=2)
        pred = dec_X.squeeze(dim=0).type(torch.int32).item()
        # Save attention weights (to be covered later)
        if save_attention_weights:
            attention_weight_seq.append(net.decoder.attention_weights)
        # Once the end-of-sequence token is predicted, the generation of the
        # output sequence is complete
        if pred == tgt_vocab['<eos>']:
            break
        output_seq.append(pred)
    return ' '.join(tgt_vocab.to_tokens(output_seq)), attention_weight_seq

def bleu(pred_seq, label_seq, k):
    """Compute the BLEU.

    Defined in :numref:`sec_seq2seq_training`"""
    pred_tokens, label_tokens = pred_seq.split(' '), label_seq.split(' ')
    len_pred, len_label = len(pred_tokens), len(label_tokens)
    score = math.exp(min(0, 1 - len_label / len_pred))
    for n in range(1, k + 1):
        num_matches, label_subs = 0, collections.defaultdict(int)
        for i in range(len_label - n + 1):
            label_subs[' '.join(label_tokens[i: i + n])] += 1
        for i in range(len_pred - n + 1):
            if label_subs[' '.join(pred_tokens[i: i + n])] > 0:
                num_matches += 1
                label_subs[' '.join(pred_tokens[i: i + n])] -= 1
        score *= math.pow(num_matches / (len_pred - n + 1), math.pow(0.5, n))
    return score

def show_heatmaps(matrices, xlabel, ylabel, titles=None, figsize=(2.5, 2.5),
                  cmap='Reds'):
    """Show heatmaps of matrices.

    Defined in :numref:`sec_attention-cues`"""
    d2l.use_svg_display()
    num_rows, num_cols = matrices.shape[0], matrices.shape[1]
    fig, axes = d2l.plt.subplots(num_rows, num_cols, figsize=figsize,
                                 sharex=True, sharey=True, squeeze=False)
    for i, (row_axes, row_matrices) in enumerate(zip(axes, matrices)):
        for j, (ax, matrix) in enumerate(zip(row_axes, row_matrices)):
            pcm = ax.imshow(d2l.numpy(matrix), cmap=cmap)
            if i == num_rows - 1:
                ax.set_xlabel(xlabel)
            if j == 0:
                ax.set_ylabel(ylabel)
            if titles:
                ax.set_title(titles[j])
    fig.colorbar(pcm, ax=axes, shrink=0.6);

def masked_softmax(X, valid_lens):
    """Perform softmax operation by masking elements on the last axis.

    Defined in :numref:`sec_attention-scoring-functions`"""
    # `X`: 3D tensor, `valid_lens`: 1D or 2D tensor
    if valid_lens is None:
        return nn.functional.softmax(X, dim=-1)
    else:
        shape = X.shape
        if valid_lens.dim() == 1:
            valid_lens = torch.repeat_interleave(valid_lens, shape[1])
        else:
            valid_lens = valid_lens.reshape(-1)
        # On the last axis, replace masked elements with a very large negative
        # value, whose exponentiation outputs 0
        X = d2l.sequence_mask(X.reshape(-1, shape[-1]), valid_lens,
                              value=-1e6)
        return nn.functional.softmax(X.reshape(shape), dim=-1)

class AdditiveAttention(nn.Module):
    """Additive attention.

    Defined in :numref:`sec_attention-scoring-functions`"""
    def __init__(self, key_size, query_size, num_hiddens, dropout, **kwargs):
        super(AdditiveAttention, self).__init__(**kwargs)
        self.W_k = nn.Linear(key_size, num_hiddens, bias=False)
        self.W_q = nn.Linear(query_size, num_hiddens, bias=False)
        self.w_v = nn.Linear(num_hiddens, 1, bias=False)
        self.dropout = nn.Dropout(dropout)

    def forward(self, queries, keys, values, valid_lens):
        queries, keys = self.W_q(queries), self.W_k(keys)
        # After dimension expansion, shape of `queries`: (`batch_size`, no. of
        # queries, 1, `num_hiddens`) and shape of `keys`: (`batch_size`, 1,
        # no. of key-value pairs, `num_hiddens`). Sum them up with
        # broadcasting
        features = queries.unsqueeze(2) + keys.unsqueeze(1)
        features = torch.tanh(features)
        # There is only one output of `self.w_v`, so we remove the last
        # one-dimensional entry from the shape. Shape of `scores`:
        # (`batch_size`, no. of queries, no. of key-value pairs)
        scores = self.w_v(features).squeeze(-1)
        self.attention_weights = masked_softmax(scores, valid_lens)
        # Shape of `values`: (`batch_size`, no. of key-value pairs, value
        # dimension)
        return torch.bmm(self.dropout(self.attention_weights), values)

class DotProductAttention(nn.Module):
    """Scaled dot product attention.

    Defined in :numref:`subsec_additive-attention`"""
    def __init__(self, dropout, **kwargs):
        super(DotProductAttention, self).__init__(**kwargs)
        self.dropout = nn.Dropout(dropout)

    # Shape of `queries`: (`batch_size`, no. of queries, `d`)
    # Shape of `keys`: (`batch_size`, no. of key-value pairs, `d`)
    # Shape of `values`: (`batch_size`, no. of key-value pairs, value
    # dimension)
    # Shape of `valid_lens`: (`batch_size`,) or (`batch_size`, no. of queries)
    def forward(self, queries, keys, values, valid_lens=None):
        d = queries.shape[-1]
        # Set `transpose_b=True` to swap the last two dimensions of `keys`
        scores = torch.bmm(queries, keys.transpose(1,2)) / math.sqrt(d)
        self.attention_weights = masked_softmax(scores, valid_lens)
        return torch.bmm(self.dropout(self.attention_weights), values)

class AttentionDecoder(d2l.Decoder):
    """The base attention-based decoder interface.

    Defined in :numref:`sec_seq2seq_attention`"""
    def __init__(self, **kwargs):
        super(AttentionDecoder, self).__init__(**kwargs)

    @property
    def attention_weights(self):
        raise NotImplementedError

class MultiHeadAttention(nn.Module):
    """Multi-head attention.

    Defined in :numref:`sec_multihead-attention`"""
    def __init__(self, key_size, query_size, value_size, num_hiddens,
                 num_heads, dropout, bias=False, **kwargs):
        super(MultiHeadAttention, self).__init__(**kwargs)
        self.num_heads = num_heads
        self.attention = d2l.DotProductAttention(dropout)
        self.W_q = nn.Linear(query_size, num_hiddens, bias=bias)
        self.W_k = nn.Linear(key_size, num_hiddens, bias=bias)
        self.W_v = nn.Linear(value_size, num_hiddens, bias=bias)
        self.W_o = nn.Linear(num_hiddens, num_hiddens, bias=bias)

    def forward(self, queries, keys, values, valid_lens):
        # Shape of `queries`, `keys`, or `values`:
        # (`batch_size`, no. of queries or key-value pairs, `num_hiddens`)
        # Shape of `valid_lens`:
        # (`batch_size`,) or (`batch_size`, no. of queries)
        # After transposing, shape of output `queries`, `keys`, or `values`:
        # (`batch_size` * `num_heads`, no. of queries or key-value pairs,
        # `num_hiddens` / `num_heads`)
        queries = transpose_qkv(self.W_q(queries), self.num_heads)
        keys = transpose_qkv(self.W_k(keys), self.num_heads)
        values = transpose_qkv(self.W_v(values), self.num_heads)

        if valid_lens is not None:
            # On axis 0, copy the first item (scalar or vector) for
            # `num_heads` times, then copy the next item, and so on
            valid_lens = torch.repeat_interleave(
                valid_lens, repeats=self.num_heads, dim=0)

        # Shape of `output`: (`batch_size` * `num_heads`, no. of queries,
        # `num_hiddens` / `num_heads`)
        output = self.attention(queries, keys, values, valid_lens)

        # Shape of `output_concat`:
        # (`batch_size`, no. of queries, `num_hiddens`)
        output_concat = transpose_output(output, self.num_heads)
        return self.W_o(output_concat)

def transpose_qkv(X, num_heads):
    """Transposition for parallel computation of multiple attention heads.

    Defined in :numref:`sec_multihead-attention`"""
    # Shape of input `X`:
    # (`batch_size`, no. of queries or key-value pairs, `num_hiddens`).
    # Shape of output `X`:
    # (`batch_size`, no. of queries or key-value pairs, `num_heads`,
    # `num_hiddens` / `num_heads`)
    X = X.reshape(X.shape[0], X.shape[1], num_heads, -1)

    # Shape of output `X`:
    # (`batch_size`, `num_heads`, no. of queries or key-value pairs,
    # `num_hiddens` / `num_heads`)
    X = X.permute(0, 2, 1, 3)

    # Shape of `output`:
    # (`batch_size` * `num_heads`, no. of queries or key-value pairs,
    # `num_hiddens` / `num_heads`)
    return X.reshape(-1, X.shape[2], X.shape[3])


def transpose_output(X, num_heads):
    """Reverse the operation of `transpose_qkv`.

    Defined in :numref:`sec_multihead-attention`"""
    X = X.reshape(-1, num_heads, X.shape[1], X.shape[2])
    X = X.permute(0, 2, 1, 3)
    return X.reshape(X.shape[0], X.shape[1], -1)

class PositionalEncoding(nn.Module):
    """Positional encoding.

    Defined in :numref:`sec_self-attention-and-positional-encoding`"""
    def __init__(self, num_hiddens, dropout, max_len=1000):
        super(PositionalEncoding, self).__init__()
        self.dropout = nn.Dropout(dropout)
        # Create a long enough `P`
        self.P = d2l.zeros((1, max_len, num_hiddens))
        X = d2l.arange(max_len, dtype=torch.float32).reshape(
            -1, 1) / torch.pow(10000, torch.arange(
            0, num_hiddens, 2, dtype=torch.float32) / num_hiddens)
        self.P[:, :, 0::2] = torch.sin(X)
        self.P[:, :, 1::2] = torch.cos(X)

    def forward(self, X):
        X = X + self.P[:, :X.shape[1], :].to(X.device)
        return self.dropout(X)

class PositionWiseFFN(nn.Module):
    """Positionwise feed-forward network.

    Defined in :numref:`sec_transformer`"""
    def __init__(self, ffn_num_input, ffn_num_hiddens, ffn_num_outputs,
                 **kwargs):
        super(PositionWiseFFN, self).__init__(**kwargs)
        self.dense1 = nn.Linear(ffn_num_input, ffn_num_hiddens)
        self.relu = nn.ReLU()
        self.dense2 = nn.Linear(ffn_num_hiddens, ffn_num_outputs)

    def forward(self, X):
        return self.dense2(self.relu(self.dense1(X)))

class AddNorm(nn.Module):
    """Residual connection followed by layer normalization.

    Defined in :numref:`sec_transformer`"""
    def __init__(self, normalized_shape, dropout, **kwargs):
        super(AddNorm, self).__init__(**kwargs)
        self.dropout = nn.Dropout(dropout)
        self.ln = nn.LayerNorm(normalized_shape)

    def forward(self, X, Y):
        return self.ln(self.dropout(Y) + X)

class EncoderBlock(nn.Module):
    """Transformer encoder block.

    Defined in :numref:`sec_transformer`"""
    def __init__(self, key_size, query_size, value_size, num_hiddens,
                 norm_shape, ffn_num_input, ffn_num_hiddens, num_heads,
                 dropout, use_bias=False, **kwargs):
        super(EncoderBlock, self).__init__(**kwargs)
        self.attention = d2l.MultiHeadAttention(
            key_size, query_size, value_size, num_hiddens, num_heads, dropout,
            use_bias)
        self.addnorm1 = AddNorm(norm_shape, dropout)
        self.ffn = PositionWiseFFN(
            ffn_num_input, ffn_num_hiddens, num_hiddens)
        self.addnorm2 = AddNorm(norm_shape, dropout)

    def forward(self, X, valid_lens):
        Y = self.addnorm1(X, self.attention(X, X, X, valid_lens))
        return self.addnorm2(Y, self.ffn(Y))

class TransformerEncoder(d2l.Encoder):
    """Transformer encoder.

    Defined in :numref:`sec_transformer`"""
    def __init__(self, vocab_size, key_size, query_size, value_size,
                 num_hiddens, norm_shape, ffn_num_input, ffn_num_hiddens,
                 num_heads, num_layers, dropout, use_bias=False, **kwargs):
        super(TransformerEncoder, self).__init__(**kwargs)
        self.num_hiddens = num_hiddens
        self.embedding = nn.Embedding(vocab_size, num_hiddens)
        self.pos_encoding = d2l.PositionalEncoding(num_hiddens, dropout)
        self.blks = nn.Sequential()
        for i in range(num_layers):
            self.blks.add_module("block"+str(i),
                EncoderBlock(key_size, query_size, value_size, num_hiddens,
                             norm_shape, ffn_num_input, ffn_num_hiddens,
                             num_heads, dropout, use_bias))

    def forward(self, X, valid_lens, *args):
        # Since positional encoding values are between -1 and 1, the embedding
        # values are multiplied by the square root of the embedding dimension
        # to rescale before they are summed up
        X = self.pos_encoding(self.embedding(X) * math.sqrt(self.num_hiddens))
        self.attention_weights = [None] * len(self.blks)
        for i, blk in enumerate(self.blks):
            X = blk(X, valid_lens)
            self.attention_weights[
                i] = blk.attention.attention.attention_weights
        return X

def annotate(text, xy, xytext):
    d2l.plt.gca().annotate(text, xy=xy, xytext=xytext,
                           arrowprops=dict(arrowstyle='->'))

def train_2d(trainer, steps=20, f_grad=None):
    """Optimize a 2D objective function with a customized trainer.

    Defined in :numref:`subsec_gd-learningrate`"""
    # `s1` and `s2` are internal state variables that will be used later
    x1, x2, s1, s2 = -5, -2, 0, 0
    results = [(x1, x2)]
    for i in range(steps):
        if f_grad:
            x1, x2, s1, s2 = trainer(x1, x2, s1, s2, f_grad)
        else:
            x1, x2, s1, s2 = trainer(x1, x2, s1, s2)
        results.append((x1, x2))
    print(f'epoch {i + 1}, x1: {float(x1):f}, x2: {float(x2):f}')
    return results

def show_trace_2d(f, results):
    """Show the trace of 2D variables during optimization.

    Defined in :numref:`subsec_gd-learningrate`"""
    d2l.set_figsize()
    d2l.plt.plot(*zip(*results), '-o', color='#ff7f0e')
    x1, x2 = d2l.meshgrid(d2l.arange(-5.5, 1.0, 0.1),
                          d2l.arange(-3.0, 1.0, 0.1))
    d2l.plt.contour(x1, x2, f(x1, x2), colors='#1f77b4')
    d2l.plt.xlabel('x1')
    d2l.plt.ylabel('x2')

d2l.DATA_HUB['airfoil'] = (d2l.DATA_URL + 'airfoil_self_noise.dat',
                           '76e5be1548fd8222e5074cf0faae75edff8cf93f')

def get_data_ch11(batch_size=10, n=1500):
    """Defined in :numref:`sec_minibatches`"""
    data = np.genfromtxt(d2l.download('airfoil'),
                         dtype=np.float32, delimiter='\t')
    data = torch.from_numpy((data - data.mean(axis=0)) / data.std(axis=0))
    data_iter = d2l.load_array((data[:n, :-1], data[:n, -1]),
                               batch_size, is_train=True)
    return data_iter, data.shape[1]-1

def train_ch11(trainer_fn, states, hyperparams, data_iter,
               feature_dim, num_epochs=2):
    """Defined in :numref:`sec_minibatches`"""
    # Initialization
    w = torch.normal(mean=0.0, std=0.01, size=(feature_dim, 1),
                     requires_grad=True)
    b = torch.zeros((1), requires_grad=True)
    net, loss = lambda X: d2l.linreg(X, w, b), d2l.squared_loss
    # Train
    animator = d2l.Animator(xlabel='epoch', ylabel='loss',
                            xlim=[0, num_epochs], ylim=[0.22, 0.35])
    n, timer = 0, d2l.Timer()
    for _ in range(num_epochs):
        for X, y in data_iter:
            l = loss(net(X), y).mean()
            l.backward()
            trainer_fn([w, b], states, hyperparams)
            n += X.shape[0]
            if n % 200 == 0:
                timer.stop()
                animator.add(n/X.shape[0]/len(data_iter),
                             (d2l.evaluate_loss(net, data_iter, loss),))
                timer.start()
    print(f'loss: {animator.Y[0][-1]:.3f}, {timer.avg():.3f} sec/epoch')
    return timer.cumsum(), animator.Y[0]

def train_concise_ch11(trainer_fn, hyperparams, data_iter, num_epochs=4):
    """Defined in :numref:`sec_minibatches`"""
    # Initialization
    net = nn.Sequential(nn.Linear(5, 1))
    def init_weights(m):
        if type(m) == nn.Linear:
            torch.nn.init.normal_(m.weight, std=0.01)
    net.apply(init_weights)

    optimizer = trainer_fn(net.parameters(), **hyperparams)

    # Note: `MSELoss` computes squared error without the 1/2 factor
    loss = nn.MSELoss(reduction='none')
    animator = d2l.Animator(xlabel='epoch', ylabel='loss',
                            xlim=[0, num_epochs], ylim=[0.22, 0.35])
    n, timer = 0, d2l.Timer()
    for _ in range(num_epochs):
        for X, y in data_iter:
            optimizer.zero_grad()
            out = net(X)
            y = y.reshape(out.shape)
<<<<<<< HEAD
            l = loss(out, y)
            l.mean().backward()
=======
            l = loss(out, y)/2
            l.backward()
>>>>>>> 05113087
            optimizer.step()
            n += X.shape[0]
            if n % 200 == 0:
                timer.stop()
                animator.add(n/X.shape[0]/len(data_iter),
<<<<<<< HEAD
                             (d2l.evaluate_loss(net, data_iter, loss),))
=======
                             (d2l.evaluate_loss(net, data_iter, loss)/2,))
>>>>>>> 05113087
                timer.start()
    print(f'loss: {animator.Y[0][-1]:.3f}, {timer.avg():.3f} sec/epoch')

class Benchmark:
    """For measuring running time."""
    def __init__(self, description='Done'):
        """Defined in :numref:`sec_hybridize`"""
        self.description = description

    def __enter__(self):
        self.timer = d2l.Timer()
        return self

    def __exit__(self, *args):
        print(f'{self.description}: {self.timer.stop():.4f} sec')

def split_batch(X, y, devices):
    """Split `X` and `y` into multiple devices.

    Defined in :numref:`sec_multi_gpu`"""
    assert X.shape[0] == y.shape[0]
    return (nn.parallel.scatter(X, devices),
            nn.parallel.scatter(y, devices))

def resnet18(num_classes, in_channels=1):
    """A slightly modified ResNet-18 model.

    Defined in :numref:`sec_multi_gpu_concise`"""
    def resnet_block(in_channels, out_channels, num_residuals,
                     first_block=False):
        blk = []
        for i in range(num_residuals):
            if i == 0 and not first_block:
                blk.append(d2l.Residual(in_channels, out_channels,
                                        use_1x1conv=True, strides=2))
            else:
                blk.append(d2l.Residual(out_channels, out_channels))
        return nn.Sequential(*blk)

    # This model uses a smaller convolution kernel, stride, and padding and
    # removes the maximum pooling layer
    net = nn.Sequential(
        nn.Conv2d(in_channels, 64, kernel_size=3, stride=1, padding=1),
        nn.BatchNorm2d(64),
        nn.ReLU())
    net.add_module("resnet_block1", resnet_block(64, 64, 2, first_block=True))
    net.add_module("resnet_block2", resnet_block(64, 128, 2))
    net.add_module("resnet_block3", resnet_block(128, 256, 2))
    net.add_module("resnet_block4", resnet_block(256, 512, 2))
    net.add_module("global_avg_pool", nn.AdaptiveAvgPool2d((1,1)))
    net.add_module("fc", nn.Sequential(nn.Flatten(),
                                       nn.Linear(512, num_classes)))
    return net

def train_batch_ch13(net, X, y, loss, trainer, devices):
    """Train for a minibatch with mutiple GPUs (defined in Chapter 13).

    Defined in :numref:`sec_image_augmentation`"""
    if isinstance(X, list):
        # Required for BERT fine-tuning (to be covered later)
        X = [x.to(devices[0]) for x in X]
    else:
        X = X.to(devices[0])
    y = y.to(devices[0])
    net.train()
    trainer.zero_grad()
    pred = net(X)
    l = loss(pred, y)
    l.sum().backward()
    trainer.step()
    train_loss_sum = l.sum()
    train_acc_sum = d2l.accuracy(pred, y)
    return train_loss_sum, train_acc_sum

def train_ch13(net, train_iter, test_iter, loss, trainer, num_epochs,
               devices=d2l.try_all_gpus()):
    """Train a model with mutiple GPUs (defined in Chapter 13).

    Defined in :numref:`sec_image_augmentation`"""
    timer, num_batches = d2l.Timer(), len(train_iter)
    animator = d2l.Animator(xlabel='epoch', xlim=[1, num_epochs], ylim=[0, 1],
                            legend=['train loss', 'train acc', 'test acc'])
    net = nn.DataParallel(net, device_ids=devices).to(devices[0])
    for epoch in range(num_epochs):
        # Sum of training loss, sum of training accuracy, no. of examples,
        # no. of predictions
        metric = d2l.Accumulator(4)
        for i, (features, labels) in enumerate(train_iter):
            timer.start()
            l, acc = train_batch_ch13(
                net, features, labels, loss, trainer, devices)
            metric.add(l, acc, labels.shape[0], labels.numel())
            timer.stop()
            if (i + 1) % (num_batches // 5) == 0 or i == num_batches - 1:
                animator.add(epoch + (i + 1) / num_batches,
                             (metric[0] / metric[2], metric[1] / metric[3],
                              None))
        test_acc = d2l.evaluate_accuracy_gpu(net, test_iter)
        animator.add(epoch + 1, (None, None, test_acc))
    print(f'loss {metric[0] / metric[2]:.3f}, train acc '
          f'{metric[1] / metric[3]:.3f}, test acc {test_acc:.3f}')
    print(f'{metric[2] * num_epochs / timer.sum():.1f} examples/sec on '
          f'{str(devices)}')

d2l.DATA_HUB['hotdog'] = (d2l.DATA_URL + 'hotdog.zip',
                         'fba480ffa8aa7e0febbb511d181409f899b9baa5')

def box_corner_to_center(boxes):
    """Convert from (upper-left, lower-right) to (center, width, height).

    Defined in :numref:`sec_bbox`"""
    x1, y1, x2, y2 = boxes[:, 0], boxes[:, 1], boxes[:, 2], boxes[:, 3]
    cx = (x1 + x2) / 2
    cy = (y1 + y2) / 2
    w = x2 - x1
    h = y2 - y1
    boxes = d2l.stack((cx, cy, w, h), axis=-1)
    return boxes

def box_center_to_corner(boxes):
    """Convert from (center, width, height) to (upper-left, lower-right).

    Defined in :numref:`sec_bbox`"""
    cx, cy, w, h = boxes[:, 0], boxes[:, 1], boxes[:, 2], boxes[:, 3]
    x1 = cx - 0.5 * w
    y1 = cy - 0.5 * h
    x2 = cx + 0.5 * w
    y2 = cy + 0.5 * h
    boxes = d2l.stack((x1, y1, x2, y2), axis=-1)
    return boxes

def bbox_to_rect(bbox, color):
    """Convert bounding box to matplotlib format.

    Defined in :numref:`sec_bbox`"""
    # Convert the bounding box (upper-left x, upper-left y, lower-right x,
    # lower-right y) format to the matplotlib format: ((upper-left x,
    # upper-left y), width, height)
    return d2l.plt.Rectangle(
        xy=(bbox[0], bbox[1]), width=bbox[2]-bbox[0], height=bbox[3]-bbox[1],
        fill=False, edgecolor=color, linewidth=2)

def multibox_prior(data, sizes, ratios):
    """Generate anchor boxes with different shapes centered on each pixel.

    Defined in :numref:`sec_anchor`"""
    in_height, in_width = data.shape[-2:]
    device, num_sizes, num_ratios = data.device, len(sizes), len(ratios)
    boxes_per_pixel = (num_sizes + num_ratios - 1)
    size_tensor = d2l.tensor(sizes, device=device)
    ratio_tensor = d2l.tensor(ratios, device=device)
    # Offsets are required to move the anchor to the center of a pixel. Since
    # a pixel has height=1 and width=1, we choose to offset our centers by 0.5
    offset_h, offset_w = 0.5, 0.5
    steps_h = 1.0 / in_height  # Scaled steps in y axis
    steps_w = 1.0 / in_width  # Scaled steps in x axis

    # Generate all center points for the anchor boxes
    center_h = (torch.arange(in_height, device=device) + offset_h) * steps_h
    center_w = (torch.arange(in_width, device=device) + offset_w) * steps_w
    shift_y, shift_x = torch.meshgrid(center_h, center_w)
    shift_y, shift_x = shift_y.reshape(-1), shift_x.reshape(-1)

    # Generate `boxes_per_pixel` number of heights and widths that are later
    # used to create anchor box corner coordinates (xmin, xmax, ymin, ymax)
    w = torch.cat((size_tensor * torch.sqrt(ratio_tensor[0]),
                   sizes[0] * torch.sqrt(ratio_tensor[1:])))\
                   * in_height / in_width  # Handle rectangular inputs
    h = torch.cat((size_tensor / torch.sqrt(ratio_tensor[0]),
                   sizes[0] / torch.sqrt(ratio_tensor[1:])))
    # Divide by 2 to get half height and half width
    anchor_manipulations = torch.stack((-w, -h, w, h)).T.repeat(
                                        in_height * in_width, 1) / 2

    # Each center point will have `boxes_per_pixel` number of anchor boxes, so
    # generate a grid of all anchor box centers with `boxes_per_pixel` repeats
    out_grid = torch.stack([shift_x, shift_y, shift_x, shift_y],
                dim=1).repeat_interleave(boxes_per_pixel, dim=0)
    output = out_grid + anchor_manipulations
    return output.unsqueeze(0)

def show_bboxes(axes, bboxes, labels=None, colors=None):
    """Show bounding boxes.

    Defined in :numref:`sec_anchor`"""

    def make_list(obj, default_values=None):
        if obj is None:
            obj = default_values
        elif not isinstance(obj, (list, tuple)):
            obj = [obj]
        return obj

    labels = make_list(labels)
    colors = make_list(colors, ['b', 'g', 'r', 'm', 'c'])
    for i, bbox in enumerate(bboxes):
        color = colors[i % len(colors)]
        rect = d2l.bbox_to_rect(d2l.numpy(bbox), color)
        axes.add_patch(rect)
        if labels and len(labels) > i:
            text_color = 'k' if color == 'w' else 'w'
            axes.text(rect.xy[0], rect.xy[1], labels[i],
                      va='center', ha='center', fontsize=9, color=text_color,
                      bbox=dict(facecolor=color, lw=0))

def box_iou(boxes1, boxes2):
    """Compute pairwise IoU across two lists of anchor or bounding boxes.

    Defined in :numref:`sec_anchor`"""
    box_area = lambda boxes: ((boxes[:, 2] - boxes[:, 0]) *
                              (boxes[:, 3] - boxes[:, 1]))
    # Shape of `boxes1`, `boxes2`, `areas1`, `areas2`: (no. of boxes1, 4),
    # (no. of boxes2, 4), (no. of boxes1,), (no. of boxes2,)
    areas1 = box_area(boxes1)
    areas2 = box_area(boxes2)
    # Shape of `inter_upperlefts`, `inter_lowerrights`, `inters`: (no. of
    # boxes1, no. of boxes2, 2)
    inter_upperlefts = torch.max(boxes1[:, None, :2], boxes2[:, :2])
    inter_lowerrights = torch.min(boxes1[:, None, 2:], boxes2[:, 2:])
    inters = (inter_lowerrights - inter_upperlefts).clamp(min=0)
    # Shape of `inter_areas` and `union_areas`: (no. of boxes1, no. of boxes2)
    inter_areas = inters[:, :, 0] * inters[:, :, 1]
    union_areas = areas1[:, None] + areas2 - inter_areas
    return inter_areas / union_areas

def assign_anchor_to_bbox(ground_truth, anchors, device, iou_threshold=0.5):
    """Assign closest ground-truth bounding boxes to anchor boxes.

    Defined in :numref:`sec_anchor`"""
    num_anchors, num_gt_boxes = anchors.shape[0], ground_truth.shape[0]
    # Element x_ij in the i-th row and j-th column is the IoU of the anchor
    # box i and the ground-truth bounding box j
    jaccard = box_iou(anchors, ground_truth)
    # Initialize the tensor to hold the assigned ground-truth bounding box for
    # each anchor
    anchors_bbox_map = torch.full((num_anchors,), -1, dtype=torch.long,
                                  device=device)
    # Assign ground-truth bounding boxes according to the threshold
    max_ious, indices = torch.max(jaccard, dim=1)
    anc_i = torch.nonzero(max_ious >= 0.5).reshape(-1)
    box_j = indices[max_ious >= 0.5]
    anchors_bbox_map[anc_i] = box_j
    col_discard = torch.full((num_anchors,), -1)
    row_discard = torch.full((num_gt_boxes,), -1)
    for _ in range(num_gt_boxes):
        max_idx = torch.argmax(jaccard)  # Find the largest IoU
        box_idx = (max_idx % num_gt_boxes).long()
        anc_idx = (max_idx / num_gt_boxes).long()
        anchors_bbox_map[anc_idx] = box_idx
        jaccard[:, box_idx] = col_discard
        jaccard[anc_idx, :] = row_discard
    return anchors_bbox_map

def offset_boxes(anchors, assigned_bb, eps=1e-6):
    """Transform for anchor box offsets.

    Defined in :numref:`subsec_labeling-anchor-boxes`"""
    c_anc = d2l.box_corner_to_center(anchors)
    c_assigned_bb = d2l.box_corner_to_center(assigned_bb)
    offset_xy = 10 * (c_assigned_bb[:, :2] - c_anc[:, :2]) / c_anc[:, 2:]
    offset_wh = 5 * d2l.log(eps + c_assigned_bb[:, 2:] / c_anc[:, 2:])
    offset = d2l.concat([offset_xy, offset_wh], axis=1)
    return offset

def multibox_target(anchors, labels):
    """Label anchor boxes using ground-truth bounding boxes.

    Defined in :numref:`subsec_labeling-anchor-boxes`"""
    batch_size, anchors = labels.shape[0], anchors.squeeze(0)
    batch_offset, batch_mask, batch_class_labels = [], [], []
    device, num_anchors = anchors.device, anchors.shape[0]
    for i in range(batch_size):
        label = labels[i, :, :]
        anchors_bbox_map = assign_anchor_to_bbox(
            label[:, 1:], anchors, device)
        bbox_mask = ((anchors_bbox_map >= 0).float().unsqueeze(-1)).repeat(
            1, 4)
        # Initialize class labels and assigned bounding box coordinates with
        # zeros
        class_labels = torch.zeros(num_anchors, dtype=torch.long,
                                   device=device)
        assigned_bb = torch.zeros((num_anchors, 4), dtype=torch.float32,
                                  device=device)
        # Label classes of anchor boxes using their assigned ground-truth
        # bounding boxes. If an anchor box is not assigned any, we label its
        # class as background (the value remains zero)
        indices_true = torch.nonzero(anchors_bbox_map >= 0)
        bb_idx = anchors_bbox_map[indices_true]
        class_labels[indices_true] = label[bb_idx, 0].long() + 1
        assigned_bb[indices_true] = label[bb_idx, 1:]
        # Offset transformation
        offset = offset_boxes(anchors, assigned_bb) * bbox_mask
        batch_offset.append(offset.reshape(-1))
        batch_mask.append(bbox_mask.reshape(-1))
        batch_class_labels.append(class_labels)
    bbox_offset = torch.stack(batch_offset)
    bbox_mask = torch.stack(batch_mask)
    class_labels = torch.stack(batch_class_labels)
    return (bbox_offset, bbox_mask, class_labels)

def offset_inverse(anchors, offset_preds):
    """Predict bounding boxes based on anchor boxes with predicted offsets.

    Defined in :numref:`subsec_labeling-anchor-boxes`"""
    anc = d2l.box_corner_to_center(anchors)
    pred_bbox_xy = (offset_preds[:, :2] * anc[:, 2:] / 10) + anc[:, :2]
    pred_bbox_wh = d2l.exp(offset_preds[:, 2:] / 5) * anc[:, 2:]
    pred_bbox = d2l.concat((pred_bbox_xy, pred_bbox_wh), axis=1)
    predicted_bbox = d2l.box_center_to_corner(pred_bbox)
    return predicted_bbox

def nms(boxes, scores, iou_threshold):
    """Sort confidence scores of predicted bounding boxes.

    Defined in :numref:`subsec_predicting-bounding-boxes-nms`"""
    B = torch.argsort(scores, dim=-1, descending=True)
    keep = []  # Indices of predicted bounding boxes that will be kept
    while B.numel() > 0:
        i = B[0]
        keep.append(i)
        if B.numel() == 1: break
        iou = box_iou(boxes[i, :].reshape(-1, 4),
                      boxes[B[1:], :].reshape(-1, 4)).reshape(-1)
        inds = torch.nonzero(iou <= iou_threshold).reshape(-1)
        B = B[inds + 1]
    return d2l.tensor(keep, device=boxes.device)

def multibox_detection(cls_probs, offset_preds, anchors, nms_threshold=0.5,
                       pos_threshold=0.009999999):
    """Predict bounding boxes using non-maximum suppression.

    Defined in :numref:`subsec_predicting-bounding-boxes-nms`"""
    device, batch_size = cls_probs.device, cls_probs.shape[0]
    anchors = anchors.squeeze(0)
    num_classes, num_anchors = cls_probs.shape[1], cls_probs.shape[2]
    out = []
    for i in range(batch_size):
        cls_prob, offset_pred = cls_probs[i], offset_preds[i].reshape(-1, 4)
        conf, class_id = torch.max(cls_prob[1:], 0)
        predicted_bb = offset_inverse(anchors, offset_pred)
        keep = nms(predicted_bb, conf, nms_threshold)
        # Find all non-`keep` indices and set the class to background
        all_idx = torch.arange(num_anchors, dtype=torch.long, device=device)
        combined = torch.cat((keep, all_idx))
        uniques, counts = combined.unique(return_counts=True)
        non_keep = uniques[counts == 1]
        all_id_sorted = torch.cat((keep, non_keep))
        class_id[non_keep] = -1
        class_id = class_id[all_id_sorted]
        conf, predicted_bb = conf[all_id_sorted], predicted_bb[all_id_sorted]
        # Here `pos_threshold` is a threshold for positive (non-background)
        # predictions
        below_min_idx = (conf < pos_threshold)
        class_id[below_min_idx] = -1
        conf[below_min_idx] = 1 - conf[below_min_idx]
        pred_info = torch.cat((class_id.unsqueeze(1),
                               conf.unsqueeze(1),
                               predicted_bb), dim=1)
        out.append(pred_info)
    return d2l.stack(out)

d2l.DATA_HUB['banana-detection'] = (
    d2l.DATA_URL + 'banana-detection.zip',
    '5de26c8fce5ccdea9f91267273464dc968d20d72')

def read_data_bananas(is_train=True):
    """Read the banana detection dataset images and labels.

    Defined in :numref:`sec_object-detection-dataset`"""
    data_dir = d2l.download_extract('banana-detection')
    csv_fname = os.path.join(data_dir, 'bananas_train' if is_train
                             else 'bananas_val', 'label.csv')
    csv_data = pd.read_csv(csv_fname)
    csv_data = csv_data.set_index('img_name')
    images, targets = [], []
    for img_name, target in csv_data.iterrows():
        images.append(torchvision.io.read_image(
            os.path.join(data_dir, 'bananas_train' if is_train else
                         'bananas_val', 'images', f'{img_name}')))
        # Here `target` contains (class, upper-left x, upper-left y,
        # lower-right x, lower-right y), where all the images have the same
        # banana class (index 0)
        targets.append(list(target))
    return images, torch.tensor(targets).unsqueeze(1) / 256

class BananasDataset(torch.utils.data.Dataset):
    """A customized dataset to load the banana detection dataset.

    Defined in :numref:`sec_object-detection-dataset`"""
    def __init__(self, is_train):
        self.features, self.labels = read_data_bananas(is_train)
        print('read ' + str(len(self.features)) + (f' training examples' if
              is_train else f' validation examples'))

    def __getitem__(self, idx):
        return (self.features[idx].float(), self.labels[idx])

    def __len__(self):
        return len(self.features)

def load_data_bananas(batch_size):
    """Load the banana detection dataset.

    Defined in :numref:`sec_object-detection-dataset`"""
    train_iter = torch.utils.data.DataLoader(BananasDataset(is_train=True),
                                             batch_size, shuffle=True)
    val_iter = torch.utils.data.DataLoader(BananasDataset(is_train=False),
                                           batch_size)
    return train_iter, val_iter

d2l.DATA_HUB['voc2012'] = (d2l.DATA_URL + 'VOCtrainval_11-May-2012.tar',
                           '4e443f8a2eca6b1dac8a6c57641b67dd40621a49')

def read_voc_images(voc_dir, is_train=True):
    """Read all VOC feature and label images.

    Defined in :numref:`sec_semantic_segmentation`"""
    txt_fname = os.path.join(voc_dir, 'ImageSets', 'Segmentation',
                             'train.txt' if is_train else 'val.txt')
    mode = torchvision.io.image.ImageReadMode.RGB
    with open(txt_fname, 'r') as f:
        images = f.read().split()
    features, labels = [], []
    for i, fname in enumerate(images):
        features.append(torchvision.io.read_image(os.path.join(
            voc_dir, 'JPEGImages', f'{fname}.jpg')))
        labels.append(torchvision.io.read_image(os.path.join(
            voc_dir, 'SegmentationClass' ,f'{fname}.png'), mode))
    return features, labels

VOC_COLORMAP = [[0, 0, 0], [128, 0, 0], [0, 128, 0], [128, 128, 0],
                [0, 0, 128], [128, 0, 128], [0, 128, 128], [128, 128, 128],
                [64, 0, 0], [192, 0, 0], [64, 128, 0], [192, 128, 0],
                [64, 0, 128], [192, 0, 128], [64, 128, 128], [192, 128, 128],
                [0, 64, 0], [128, 64, 0], [0, 192, 0], [128, 192, 0],
                [0, 64, 128]]

VOC_CLASSES = ['background', 'aeroplane', 'bicycle', 'bird', 'boat',
               'bottle', 'bus', 'car', 'cat', 'chair', 'cow',
               'diningtable', 'dog', 'horse', 'motorbike', 'person',
               'potted plant', 'sheep', 'sofa', 'train', 'tv/monitor']

def voc_colormap2label():
    """Build the mapping from RGB to class indices for VOC labels.

    Defined in :numref:`sec_semantic_segmentation`"""
    colormap2label = torch.zeros(256 ** 3, dtype=torch.long)
    for i, colormap in enumerate(VOC_COLORMAP):
        colormap2label[
            (colormap[0] * 256 + colormap[1]) * 256 + colormap[2]] = i
    return colormap2label

def voc_label_indices(colormap, colormap2label):
    """Map any RGB values in VOC labels to their class indices.

    Defined in :numref:`sec_semantic_segmentation`"""
    colormap = colormap.permute(1, 2, 0).numpy().astype('int32')
    idx = ((colormap[:, :, 0] * 256 + colormap[:, :, 1]) * 256
           + colormap[:, :, 2])
    return colormap2label[idx]

def voc_rand_crop(feature, label, height, width):
    """Randomly crop both feature and label images.

    Defined in :numref:`sec_semantic_segmentation`"""
    rect = torchvision.transforms.RandomCrop.get_params(
        feature, (height, width))
    feature = torchvision.transforms.functional.crop(feature, *rect)
    label = torchvision.transforms.functional.crop(label, *rect)
    return feature, label

class VOCSegDataset(torch.utils.data.Dataset):
    """A customized dataset to load the VOC dataset.

    Defined in :numref:`sec_semantic_segmentation`"""

    def __init__(self, is_train, crop_size, voc_dir):
        self.transform = torchvision.transforms.Normalize(
            mean=[0.485, 0.456, 0.406], std=[0.229, 0.224, 0.225])
        self.crop_size = crop_size
        features, labels = read_voc_images(voc_dir, is_train=is_train)
        self.features = [self.normalize_image(feature)
                         for feature in self.filter(features)]
        self.labels = self.filter(labels)
        self.colormap2label = voc_colormap2label()
        print('read ' + str(len(self.features)) + ' examples')

    def normalize_image(self, img):
        return self.transform(img.float() / 255)

    def filter(self, imgs):
        return [img for img in imgs if (
            img.shape[1] >= self.crop_size[0] and
            img.shape[2] >= self.crop_size[1])]

    def __getitem__(self, idx):
        feature, label = voc_rand_crop(self.features[idx], self.labels[idx],
                                       *self.crop_size)
        return (feature, voc_label_indices(label, self.colormap2label))

    def __len__(self):
        return len(self.features)

def load_data_voc(batch_size, crop_size):
    """Load the VOC semantic segmentation dataset.

    Defined in :numref:`sec_semantic_segmentation`"""
    voc_dir = d2l.download_extract('voc2012', os.path.join(
        'VOCdevkit', 'VOC2012'))
    num_workers = d2l.get_dataloader_workers()
    train_iter = torch.utils.data.DataLoader(
        VOCSegDataset(True, crop_size, voc_dir), batch_size,
        shuffle=True, drop_last=True, num_workers=num_workers)
    test_iter = torch.utils.data.DataLoader(
        VOCSegDataset(False, crop_size, voc_dir), batch_size,
        drop_last=True, num_workers=num_workers)
    return train_iter, test_iter

d2l.DATA_HUB['cifar10_tiny'] = (d2l.DATA_URL + 'kaggle_cifar10_tiny.zip',
                                '2068874e4b9a9f0fb07ebe0ad2b29754449ccacd')

def read_csv_labels(fname):
    """Read `fname` to return a filename to label dictionary.

    Defined in :numref:`sec_kaggle_cifar10`"""
    with open(fname, 'r') as f:
        # Skip the file header line (column name)
        lines = f.readlines()[1:]
    tokens = [l.rstrip().split(',') for l in lines]
    return dict(((name, label) for name, label in tokens))

def copyfile(filename, target_dir):
    """Copy a file into a target directory.

    Defined in :numref:`sec_kaggle_cifar10`"""
    os.makedirs(target_dir, exist_ok=True)
    shutil.copy(filename, target_dir)

def reorg_train_valid(data_dir, labels, valid_ratio):
    """Split the validation set out of the original training set.

    Defined in :numref:`sec_kaggle_cifar10`"""
    # The number of examples of the class that has the fewest examples in the
    # training dataset
    n = collections.Counter(labels.values()).most_common()[-1][1]
    # The number of examples per class for the validation set
    n_valid_per_label = max(1, math.floor(n * valid_ratio))
    label_count = {}
    for train_file in os.listdir(os.path.join(data_dir, 'train')):
        label = labels[train_file.split('.')[0]]
        fname = os.path.join(data_dir, 'train', train_file)
        copyfile(fname, os.path.join(data_dir, 'train_valid_test',
                                     'train_valid', label))
        if label not in label_count or label_count[label] < n_valid_per_label:
            copyfile(fname, os.path.join(data_dir, 'train_valid_test',
                                         'valid', label))
            label_count[label] = label_count.get(label, 0) + 1
        else:
            copyfile(fname, os.path.join(data_dir, 'train_valid_test',
                                         'train', label))
    return n_valid_per_label

def reorg_test(data_dir):
    """Organize the testing set for data loading during prediction.

    Defined in :numref:`sec_kaggle_cifar10`"""
    for test_file in os.listdir(os.path.join(data_dir, 'test')):
        copyfile(os.path.join(data_dir, 'test', test_file),
                 os.path.join(data_dir, 'train_valid_test', 'test',
                              'unknown'))

d2l.DATA_HUB['dog_tiny'] = (d2l.DATA_URL + 'kaggle_dog_tiny.zip',
                            '0cb91d09b814ecdc07b50f31f8dcad3e81d6a86d')

d2l.DATA_HUB['ptb'] = (d2l.DATA_URL + 'ptb.zip',
                       '319d85e578af0cdc590547f26231e4e31cdf1e42')

def read_ptb():
    """Load the PTB dataset into a list of text lines.

    Defined in :numref:`sec_word2vec_data`"""
    data_dir = d2l.download_extract('ptb')
    # Read the training set.
    with open(os.path.join(data_dir, 'ptb.train.txt')) as f:
        raw_text = f.read()
    return [line.split() for line in raw_text.split('\n')]

def subsample(sentences, vocab):
    """Subsample high-frequency words.

    Defined in :numref:`sec_word2vec_data`"""
    # Exclude unknown tokens '<unk>'
    sentences = [[token for token in line if vocab[token] != vocab.unk]
                 for line in sentences]
    counter = d2l.count_corpus(sentences)
    num_tokens = sum(counter.values())

    # Return True if `token` is kept during subsampling
    def keep(token):
        return(random.uniform(0, 1) <
               math.sqrt(1e-4 / counter[token] * num_tokens))

    return ([[token for token in line if keep(token)] for line in sentences],
            counter)

def get_centers_and_contexts(corpus, max_window_size):
    """Return center words and context words in skip-gram.

    Defined in :numref:`sec_word2vec_data`"""
    centers, contexts = [], []
    for line in corpus:
        # To form a "center word--context word" pair, each sentence needs to
        # have at least 2 words
        if len(line) < 2:
            continue
        centers += line
        for i in range(len(line)):  # Context window centered at `i`
            window_size = random.randint(1, max_window_size)
            indices = list(range(max(0, i - window_size),
                                 min(len(line), i + 1 + window_size)))
            # Exclude the center word from the context words
            indices.remove(i)
            contexts.append([line[idx] for idx in indices])
    return centers, contexts

class RandomGenerator:
    """Randomly draw among {1, ..., n} according to n sampling weights."""
    def __init__(self, sampling_weights):
        """Defined in :numref:`sec_word2vec_data`"""
        # Exclude
        self.population = list(range(1, len(sampling_weights) + 1))
        self.sampling_weights = sampling_weights
        self.candidates = []
        self.i = 0

    def draw(self):
        if self.i == len(self.candidates):
            # Cache `k` random sampling results
            self.candidates = random.choices(
                self.population, self.sampling_weights, k=10000)
            self.i = 0
        self.i += 1
        return self.candidates[self.i - 1]

def get_negatives(all_contexts, vocab, counter, K):
    """Return noise words in negative sampling.

    Defined in :numref:`sec_word2vec_data`"""
    # Sampling weights for words with indices 1, 2, ... (index 0 is the
    # excluded unknown token) in the vocabulary
    sampling_weights = [counter[vocab.to_tokens(i)]**0.75
                        for i in range(1, len(vocab))]
    all_negatives, generator = [], RandomGenerator(sampling_weights)
    for contexts in all_contexts:
        negatives = []
        while len(negatives) < len(contexts) * K:
            neg = generator.draw()
            # Noise words cannot be context words
            if neg not in contexts:
                negatives.append(neg)
        all_negatives.append(negatives)
    return all_negatives

def batchify(data):
    """Return a minibatch of examples for skip-gram with negative sampling.

    Defined in :numref:`sec_word2vec_data`"""
    max_len = max(len(c) + len(n) for _, c, n in data)
    centers, contexts_negatives, masks, labels = [], [], [], []
    for center, context, negative in data:
        cur_len = len(context) + len(negative)
        centers += [center]
        contexts_negatives += [context + negative + [0] * (max_len - cur_len)]
        masks += [[1] * cur_len + [0] * (max_len - cur_len)]
        labels += [[1] * len(context) + [0] * (max_len - len(context))]
    return (d2l.reshape(d2l.tensor(centers), (-1, 1)), d2l.tensor(
        contexts_negatives), d2l.tensor(masks), d2l.tensor(labels))

def load_data_ptb(batch_size, max_window_size, num_noise_words):
    """Download the PTB dataset and then load it into memory.

    Defined in :numref:`subsec_word2vec-minibatch-loading`"""
    num_workers = d2l.get_dataloader_workers()
    sentences = read_ptb()
    vocab = d2l.Vocab(sentences, min_freq=10)
    subsampled, counter = subsample(sentences, vocab)
    corpus = [vocab[line] for line in subsampled]
    all_centers, all_contexts = get_centers_and_contexts(
        corpus, max_window_size)
    all_negatives = get_negatives(
        all_contexts, vocab, counter, num_noise_words)

    class PTBDataset(torch.utils.data.Dataset):
        def __init__(self, centers, contexts, negatives):
            assert len(centers) == len(contexts) == len(negatives)
            self.centers = centers
            self.contexts = contexts
            self.negatives = negatives

        def __getitem__(self, index):
            return (self.centers[index], self.contexts[index],
                    self.negatives[index])

        def __len__(self):
            return len(self.centers)

    dataset = PTBDataset(all_centers, all_contexts, all_negatives)

    data_iter = torch.utils.data.DataLoader(dataset, batch_size, shuffle=True,
                                      collate_fn=batchify,
                                      num_workers=num_workers)
    return data_iter, vocab

d2l.DATA_HUB['glove.6b.50d'] = (d2l.DATA_URL + 'glove.6B.50d.zip',
                                '0b8703943ccdb6eb788e6f091b8946e82231bc4d')

d2l.DATA_HUB['glove.6b.100d'] = (d2l.DATA_URL + 'glove.6B.100d.zip',
                                 'cd43bfb07e44e6f27cbcc7bc9ae3d80284fdaf5a')

d2l.DATA_HUB['glove.42b.300d'] = (d2l.DATA_URL + 'glove.42B.300d.zip',
                                  'b5116e234e9eb9076672cfeabf5469f3eec904fa')

d2l.DATA_HUB['wiki.en'] = (d2l.DATA_URL + 'wiki.en.zip',
                           'c1816da3821ae9f43899be655002f6c723e91b88')

class TokenEmbedding:
    """Token Embedding."""
    def __init__(self, embedding_name):
        """Defined in :numref:`sec_synonyms`"""
        self.idx_to_token, self.idx_to_vec = self._load_embedding(
            embedding_name)
        self.unknown_idx = 0
        self.token_to_idx = {token: idx for idx, token in
                             enumerate(self.idx_to_token)}

    def _load_embedding(self, embedding_name):
        idx_to_token, idx_to_vec = ['<unk>'], []
        data_dir = d2l.download_extract(embedding_name)
        # GloVe website: https://nlp.stanford.edu/projects/glove/
        # fastText website: https://fasttext.cc/
        with open(os.path.join(data_dir, 'vec.txt'), 'r') as f:
            for line in f:
                elems = line.rstrip().split(' ')
                token, elems = elems[0], [float(elem) for elem in elems[1:]]
                # Skip header information, such as the top row in fastText
                if len(elems) > 1:
                    idx_to_token.append(token)
                    idx_to_vec.append(elems)
        idx_to_vec = [[0] * len(idx_to_vec[0])] + idx_to_vec
        return idx_to_token, d2l.tensor(idx_to_vec)

    def __getitem__(self, tokens):
        indices = [self.token_to_idx.get(token, self.unknown_idx)
                   for token in tokens]
        vecs = self.idx_to_vec[d2l.tensor(indices)]
        return vecs

    def __len__(self):
        return len(self.idx_to_token)

def get_tokens_and_segments(tokens_a, tokens_b=None):
    """Get tokens of the BERT input sequence and their segment IDs.

    Defined in :numref:`sec_bert`"""
    tokens = ['<cls>'] + tokens_a + ['<sep>']
    # 0 and 1 are marking segment A and B, respectively
    segments = [0] * (len(tokens_a) + 2)
    if tokens_b is not None:
        tokens += tokens_b + ['<sep>']
        segments += [1] * (len(tokens_b) + 1)
    return tokens, segments

class BERTEncoder(nn.Module):
    """BERT encoder.

    Defined in :numref:`subsec_bert_input_rep`"""
    def __init__(self, vocab_size, num_hiddens, norm_shape, ffn_num_input,
                 ffn_num_hiddens, num_heads, num_layers, dropout,
                 max_len=1000, key_size=768, query_size=768, value_size=768,
                 **kwargs):
        super(BERTEncoder, self).__init__(**kwargs)
        self.token_embedding = nn.Embedding(vocab_size, num_hiddens)
        self.segment_embedding = nn.Embedding(2, num_hiddens)
        self.blks = nn.Sequential()
        for i in range(num_layers):
            self.blks.add_module(f"{i}", d2l.EncoderBlock(
                key_size, query_size, value_size, num_hiddens, norm_shape,
                ffn_num_input, ffn_num_hiddens, num_heads, dropout, True))
        # In BERT, positional embeddings are learnable, thus we create a
        # parameter of positional embeddings that are long enough
        self.pos_embedding = nn.Parameter(torch.randn(1, max_len,
                                                      num_hiddens))

    def forward(self, tokens, segments, valid_lens):
        # Shape of `X` remains unchanged in the following code snippet:
        # (batch size, max sequence length, `num_hiddens`)
        X = self.token_embedding(tokens) + self.segment_embedding(segments)
        X = X + self.pos_embedding.data[:, :X.shape[1], :]
        for blk in self.blks:
            X = blk(X, valid_lens)
        return X

class MaskLM(nn.Module):
    """The masked language model task of BERT.

    Defined in :numref:`subsec_bert_input_rep`"""
    def __init__(self, vocab_size, num_hiddens, num_inputs=768, **kwargs):
        super(MaskLM, self).__init__(**kwargs)
        self.mlp = nn.Sequential(nn.Linear(num_inputs, num_hiddens),
                                 nn.ReLU(),
                                 nn.LayerNorm(num_hiddens),
                                 nn.Linear(num_hiddens, vocab_size))

    def forward(self, X, pred_positions):
        num_pred_positions = pred_positions.shape[1]
        pred_positions = pred_positions.reshape(-1)
        batch_size = X.shape[0]
        batch_idx = torch.arange(0, batch_size)
        # Suppose that `batch_size` = 2, `num_pred_positions` = 3, then
        # `batch_idx` is `torch.tensor([0, 0, 0, 1, 1, 1])`
        batch_idx = torch.repeat_interleave(batch_idx, num_pred_positions)
        masked_X = X[batch_idx, pred_positions]
        masked_X = masked_X.reshape((batch_size, num_pred_positions, -1))
        mlm_Y_hat = self.mlp(masked_X)
        return mlm_Y_hat

class NextSentencePred(nn.Module):
    """The next sentence prediction task of BERT.

    Defined in :numref:`subsec_mlm`"""
    def __init__(self, num_inputs, **kwargs):
        super(NextSentencePred, self).__init__(**kwargs)
        self.output = nn.Linear(num_inputs, 2)

    def forward(self, X):
        # `X` shape: (batch size, `num_hiddens`)
        return self.output(X)

class BERTModel(nn.Module):
    """The BERT model.

    Defined in :numref:`subsec_nsp`"""
    def __init__(self, vocab_size, num_hiddens, norm_shape, ffn_num_input,
                 ffn_num_hiddens, num_heads, num_layers, dropout,
                 max_len=1000, key_size=768, query_size=768, value_size=768,
                 hid_in_features=768, mlm_in_features=768,
                 nsp_in_features=768):
        super(BERTModel, self).__init__()
        self.encoder = BERTEncoder(vocab_size, num_hiddens, norm_shape,
                    ffn_num_input, ffn_num_hiddens, num_heads, num_layers,
                    dropout, max_len=max_len, key_size=key_size,
                    query_size=query_size, value_size=value_size)
        self.hidden = nn.Sequential(nn.Linear(hid_in_features, num_hiddens),
                                    nn.Tanh())
        self.mlm = MaskLM(vocab_size, num_hiddens, mlm_in_features)
        self.nsp = NextSentencePred(nsp_in_features)

    def forward(self, tokens, segments, valid_lens=None, pred_positions=None):
        encoded_X = self.encoder(tokens, segments, valid_lens)
        if pred_positions is not None:
            mlm_Y_hat = self.mlm(encoded_X, pred_positions)
        else:
            mlm_Y_hat = None
        # The hidden layer of the MLP classifier for next sentence prediction.
        # 0 is the index of the '<cls>' token
        nsp_Y_hat = self.nsp(self.hidden(encoded_X[:, 0, :]))
        return encoded_X, mlm_Y_hat, nsp_Y_hat

d2l.DATA_HUB['wikitext-2'] = (
    'https://s3.amazonaws.com/research.metamind.io/wikitext/'
    'wikitext-2-v1.zip', '3c914d17d80b1459be871a5039ac23e752a53cbe')

def _read_wiki(data_dir):
    """Defined in :numref:`sec_bert-dataset`"""
    file_name = os.path.join(data_dir, 'wiki.train.tokens')
    with open(file_name, 'r') as f:
        lines = f.readlines()
    # Uppercase letters are converted to lowercase ones
    paragraphs = [line.strip().lower().split(' . ')
                  for line in lines if len(line.split(' . ')) >= 2]
    random.shuffle(paragraphs)
    return paragraphs

def _get_next_sentence(sentence, next_sentence, paragraphs):
    """Defined in :numref:`sec_bert-dataset`"""
    if random.random() < 0.5:
        is_next = True
    else:
        # `paragraphs` is a list of lists of lists
        next_sentence = random.choice(random.choice(paragraphs))
        is_next = False
    return sentence, next_sentence, is_next

def _get_nsp_data_from_paragraph(paragraph, paragraphs, vocab, max_len):
    """Defined in :numref:`sec_bert-dataset`"""
    nsp_data_from_paragraph = []
    for i in range(len(paragraph) - 1):
        tokens_a, tokens_b, is_next = _get_next_sentence(
            paragraph[i], paragraph[i + 1], paragraphs)
        # Consider 1 '<cls>' token and 2 '<sep>' tokens
        if len(tokens_a) + len(tokens_b) + 3 > max_len:
            continue
        tokens, segments = d2l.get_tokens_and_segments(tokens_a, tokens_b)
        nsp_data_from_paragraph.append((tokens, segments, is_next))
    return nsp_data_from_paragraph

def _replace_mlm_tokens(tokens, candidate_pred_positions, num_mlm_preds,
                        vocab):
    """Defined in :numref:`sec_bert-dataset`"""
    # Make a new copy of tokens for the input of a masked language model,
    # where the input may contain replaced '<mask>' or random tokens
    mlm_input_tokens = [token for token in tokens]
    pred_positions_and_labels = []
    # Shuffle for getting 15% random tokens for prediction in the masked
    # language modeling task
    random.shuffle(candidate_pred_positions)
    for mlm_pred_position in candidate_pred_positions:
        if len(pred_positions_and_labels) >= num_mlm_preds:
            break
        masked_token = None
        # 80% of the time: replace the word with the '<mask>' token
        if random.random() < 0.8:
            masked_token = '<mask>'
        else:
            # 10% of the time: keep the word unchanged
            if random.random() < 0.5:
                masked_token = tokens[mlm_pred_position]
            # 10% of the time: replace the word with a random word
            else:
                masked_token = random.choice(vocab.idx_to_token)
        mlm_input_tokens[mlm_pred_position] = masked_token
        pred_positions_and_labels.append(
            (mlm_pred_position, tokens[mlm_pred_position]))
    return mlm_input_tokens, pred_positions_and_labels

def _get_mlm_data_from_tokens(tokens, vocab):
    """Defined in :numref:`subsec_prepare_mlm_data`"""
    candidate_pred_positions = []
    # `tokens` is a list of strings
    for i, token in enumerate(tokens):
        # Special tokens are not predicted in the masked language modeling
        # task
        if token in ['<cls>', '<sep>']:
            continue
        candidate_pred_positions.append(i)
    # 15% of random tokens are predicted in the masked language modeling task
    num_mlm_preds = max(1, round(len(tokens) * 0.15))
    mlm_input_tokens, pred_positions_and_labels = _replace_mlm_tokens(
        tokens, candidate_pred_positions, num_mlm_preds, vocab)
    pred_positions_and_labels = sorted(pred_positions_and_labels,
                                       key=lambda x: x[0])
    pred_positions = [v[0] for v in pred_positions_and_labels]
    mlm_pred_labels = [v[1] for v in pred_positions_and_labels]
    return vocab[mlm_input_tokens], pred_positions, vocab[mlm_pred_labels]

def _pad_bert_inputs(examples, max_len, vocab):
    """Defined in :numref:`subsec_prepare_mlm_data`"""
    max_num_mlm_preds = round(max_len * 0.15)
    all_token_ids, all_segments, valid_lens,  = [], [], []
    all_pred_positions, all_mlm_weights, all_mlm_labels = [], [], []
    nsp_labels = []
    for (token_ids, pred_positions, mlm_pred_label_ids, segments,
         is_next) in examples:
        all_token_ids.append(torch.tensor(token_ids + [vocab['<pad>']] * (
            max_len - len(token_ids)), dtype=torch.long))
        all_segments.append(torch.tensor(segments + [0] * (
            max_len - len(segments)), dtype=torch.long))
        # `valid_lens` excludes count of '<pad>' tokens
        valid_lens.append(torch.tensor(len(token_ids), dtype=torch.float32))
        all_pred_positions.append(torch.tensor(pred_positions + [0] * (
            max_num_mlm_preds - len(pred_positions)), dtype=torch.long))
        # Predictions of padded tokens will be filtered out in the loss via
        # multiplication of 0 weights
        all_mlm_weights.append(
            torch.tensor([1.0] * len(mlm_pred_label_ids) + [0.0] * (
                max_num_mlm_preds - len(pred_positions)),
                dtype=torch.float32))
        all_mlm_labels.append(torch.tensor(mlm_pred_label_ids + [0] * (
            max_num_mlm_preds - len(mlm_pred_label_ids)), dtype=torch.long))
        nsp_labels.append(torch.tensor(is_next, dtype=torch.long))
    return (all_token_ids, all_segments, valid_lens, all_pred_positions,
            all_mlm_weights, all_mlm_labels, nsp_labels)

class _WikiTextDataset(torch.utils.data.Dataset):
    """Defined in :numref:`subsec_prepare_mlm_data`"""
    def __init__(self, paragraphs, max_len):
        # Input `paragraphs[i]` is a list of sentence strings representing a
        # paragraph; while output `paragraphs[i]` is a list of sentences
        # representing a paragraph, where each sentence is a list of tokens
        paragraphs = [d2l.tokenize(
            paragraph, token='word') for paragraph in paragraphs]
        sentences = [sentence for paragraph in paragraphs
                     for sentence in paragraph]
        self.vocab = d2l.Vocab(sentences, min_freq=5, reserved_tokens=[
            '<pad>', '<mask>', '<cls>', '<sep>'])
        # Get data for the next sentence prediction task
        examples = []
        for paragraph in paragraphs:
            examples.extend(_get_nsp_data_from_paragraph(
                paragraph, paragraphs, self.vocab, max_len))
        # Get data for the masked language model task
        examples = [(_get_mlm_data_from_tokens(tokens, self.vocab)
                      + (segments, is_next))
                     for tokens, segments, is_next in examples]
        # Pad inputs
        (self.all_token_ids, self.all_segments, self.valid_lens,
         self.all_pred_positions, self.all_mlm_weights,
         self.all_mlm_labels, self.nsp_labels) = _pad_bert_inputs(
            examples, max_len, self.vocab)

    def __getitem__(self, idx):
        return (self.all_token_ids[idx], self.all_segments[idx],
                self.valid_lens[idx], self.all_pred_positions[idx],
                self.all_mlm_weights[idx], self.all_mlm_labels[idx],
                self.nsp_labels[idx])

    def __len__(self):
        return len(self.all_token_ids)

def load_data_wiki(batch_size, max_len):
    """Load the WikiText-2 dataset.

    Defined in :numref:`subsec_prepare_mlm_data`"""
    num_workers = d2l.get_dataloader_workers()
    data_dir = d2l.download_extract('wikitext-2', 'wikitext-2')
    paragraphs = _read_wiki(data_dir)
    train_set = _WikiTextDataset(paragraphs, max_len)
    train_iter = torch.utils.data.DataLoader(train_set, batch_size,
                                        shuffle=True, num_workers=num_workers)
    return train_iter, train_set.vocab

def _get_batch_loss_bert(net, loss, vocab_size, tokens_X,
                         segments_X, valid_lens_x,
                         pred_positions_X, mlm_weights_X,
                         mlm_Y, nsp_y):
    """Defined in :numref:`sec_bert-pretraining`"""
    # Forward pass
    _, mlm_Y_hat, nsp_Y_hat = net(tokens_X, segments_X,
                                  valid_lens_x.reshape(-1),
                                  pred_positions_X)
    # Compute masked language model loss
    mlm_l = loss(mlm_Y_hat.reshape(-1, vocab_size), mlm_Y.reshape(-1)) *\
    mlm_weights_X.reshape(-1, 1)
    mlm_l = mlm_l.sum() / (mlm_weights_X.sum() + 1e-8)
    # Compute next sentence prediction loss
    nsp_l = loss(nsp_Y_hat, nsp_y)
    l = mlm_l + nsp_l
    return mlm_l, nsp_l, l

d2l.DATA_HUB['aclImdb'] = (
    'http://ai.stanford.edu/~amaas/data/sentiment/aclImdb_v1.tar.gz',
    '01ada507287d82875905620988597833ad4e0903')

def read_imdb(data_dir, is_train):
    """Read the IMDb review dataset text sequences and labels.

    Defined in :numref:`sec_sentiment`"""
    data, labels = [], []
    for label in ('pos', 'neg'):
        folder_name = os.path.join(data_dir, 'train' if is_train else 'test',
                                   label)
        for file in os.listdir(folder_name):
            with open(os.path.join(folder_name, file), 'rb') as f:
                review = f.read().decode('utf-8').replace('\n', '')
                data.append(review)
                labels.append(1 if label == 'pos' else 0)
    return data, labels

def load_data_imdb(batch_size, num_steps=500):
    """Return data iterators and the vocabulary of the IMDb review dataset.

    Defined in :numref:`sec_sentiment`"""
    data_dir = d2l.download_extract('aclImdb', 'aclImdb')
    train_data = read_imdb(data_dir, True)
    test_data = read_imdb(data_dir, False)
    train_tokens = d2l.tokenize(train_data[0], token='word')
    test_tokens = d2l.tokenize(test_data[0], token='word')
    vocab = d2l.Vocab(train_tokens, min_freq=5)
    train_features = torch.tensor([d2l.truncate_pad(
        vocab[line], num_steps, vocab['<pad>']) for line in train_tokens])
    test_features = torch.tensor([d2l.truncate_pad(
        vocab[line], num_steps, vocab['<pad>']) for line in test_tokens])
    train_iter = d2l.load_array((train_features, torch.tensor(train_data[1])),
                                batch_size)
    test_iter = d2l.load_array((test_features, torch.tensor(test_data[1])),
                               batch_size,
                               is_train=False)
    return train_iter, test_iter, vocab

def predict_sentiment(net, vocab, sequence):
    """Predict the sentiment of a text sequence.

    Defined in :numref:`sec_sentiment_rnn`"""
    sequence = torch.tensor(vocab[sequence.split()], device=d2l.try_gpu())
    label = torch.argmax(net(sequence.reshape(1, -1)), dim=1)
    return 'positive' if label == 1 else 'negative'

d2l.DATA_HUB['SNLI'] = (
    'https://nlp.stanford.edu/projects/snli/snli_1.0.zip',
    '9fcde07509c7e87ec61c640c1b2753d9041758e4')

def read_snli(data_dir, is_train):
    """Read the SNLI dataset into premises, hypotheses, and labels.

    Defined in :numref:`sec_natural-language-inference-and-dataset`"""
    def extract_text(s):
        # Remove information that will not be used by us
        s = re.sub('\\(', '', s)
        s = re.sub('\\)', '', s)
        # Substitute two or more consecutive whitespace with space
        s = re.sub('\\s{2,}', ' ', s)
        return s.strip()
    label_set = {'entailment': 0, 'contradiction': 1, 'neutral': 2}
    file_name = os.path.join(data_dir, 'snli_1.0_train.txt'
                             if is_train else 'snli_1.0_test.txt')
    with open(file_name, 'r') as f:
        rows = [row.split('\t') for row in f.readlines()[1:]]
    premises = [extract_text(row[1]) for row in rows if row[0] in label_set]
    hypotheses = [extract_text(row[2]) for row in rows if row[0] in label_set]
    labels = [label_set[row[0]] for row in rows if row[0] in label_set]
    return premises, hypotheses, labels

class SNLIDataset(torch.utils.data.Dataset):
    """A customized dataset to load the SNLI dataset.

    Defined in :numref:`sec_natural-language-inference-and-dataset`"""
    def __init__(self, dataset, num_steps, vocab=None):
        self.num_steps = num_steps
        all_premise_tokens = d2l.tokenize(dataset[0])
        all_hypothesis_tokens = d2l.tokenize(dataset[1])
        if vocab is None:
            self.vocab = d2l.Vocab(all_premise_tokens + all_hypothesis_tokens,
                                   min_freq=5, reserved_tokens=['<pad>'])
        else:
            self.vocab = vocab
        self.premises = self._pad(all_premise_tokens)
        self.hypotheses = self._pad(all_hypothesis_tokens)
        self.labels = torch.tensor(dataset[2])
        print('read ' + str(len(self.premises)) + ' examples')

    def _pad(self, lines):
        return torch.tensor([d2l.truncate_pad(
            self.vocab[line], self.num_steps, self.vocab['<pad>'])
                         for line in lines])

    def __getitem__(self, idx):
        return (self.premises[idx], self.hypotheses[idx]), self.labels[idx]

    def __len__(self):
        return len(self.premises)

def load_data_snli(batch_size, num_steps=50):
    """Download the SNLI dataset and return data iterators and vocabulary.

    Defined in :numref:`sec_natural-language-inference-and-dataset`"""
    num_workers = d2l.get_dataloader_workers()
    data_dir = d2l.download_extract('SNLI')
    train_data = read_snli(data_dir, True)
    test_data = read_snli(data_dir, False)
    train_set = SNLIDataset(train_data, num_steps)
    test_set = SNLIDataset(test_data, num_steps, train_set.vocab)
    train_iter = torch.utils.data.DataLoader(train_set, batch_size,
                                             shuffle=True,
                                             num_workers=num_workers)
    test_iter = torch.utils.data.DataLoader(test_set, batch_size,
                                            shuffle=False,
                                            num_workers=num_workers)
    return train_iter, test_iter, train_set.vocab

def predict_snli(net, vocab, premise, hypothesis):
    """Predict the logical relationship between the premise and hypothesis.

    Defined in :numref:`sec_natural-language-inference-attention`"""
    net.eval()
    premise = torch.tensor(vocab[premise], device=d2l.try_gpu())
    hypothesis = torch.tensor(vocab[hypothesis], device=d2l.try_gpu())
    label = torch.argmax(net([premise.reshape((1, -1)),
                           hypothesis.reshape((1, -1))]), dim=1)
    return 'entailment' if label == 0 else 'contradiction' if label == 1 \
            else 'neutral'

def update_D(X, Z, net_D, net_G, loss, trainer_D):
    """Update discriminator.

    Defined in :numref:`sec_basic_gan`"""
    batch_size = X.shape[0]
    ones = torch.ones((batch_size,), device=X.device)
    zeros = torch.zeros((batch_size,), device=X.device)
    trainer_D.zero_grad()
    real_Y = net_D(X)
    fake_X = net_G(Z)
    # Do not need to compute gradient for `net_G`, detach it from
    # computing gradients.
    fake_Y = net_D(fake_X.detach())
    loss_D = (loss(real_Y, ones.reshape(real_Y.shape)) +
              loss(fake_Y, zeros.reshape(fake_Y.shape))) / 2
    loss_D.backward()
    trainer_D.step()
    return loss_D

def update_G(Z, net_D, net_G, loss, trainer_G):
    """Update generator.

    Defined in :numref:`sec_basic_gan`"""
    batch_size = Z.shape[0]
    ones = torch.ones((batch_size,), device=Z.device)
    trainer_G.zero_grad()
    # We could reuse `fake_X` from `update_D` to save computation
    fake_X = net_G(Z)
    # Recomputing `fake_Y` is needed since `net_D` is changed
    fake_Y = net_D(fake_X)
    loss_G = loss(fake_Y, ones.reshape(fake_Y.shape))
    loss_G.backward()
    trainer_G.step()
    return loss_G

d2l.DATA_HUB['pokemon'] = (d2l.DATA_URL + 'pokemon.zip',
                           'c065c0e2593b8b161a2d7873e42418bf6a21106c')# Alias defined in config.ini


ones = torch.ones
zeros = torch.zeros
tensor = torch.tensor
arange = torch.arange
meshgrid = torch.meshgrid
sin = torch.sin
sinh = torch.sinh
cos = torch.cos
cosh = torch.cosh
tanh = torch.tanh
linspace = torch.linspace
exp = torch.exp
log = torch.log
normal = torch.normal
rand = torch.rand
matmul = torch.matmul
int32 = torch.int32
float32 = torch.float32
concat = torch.cat
stack = torch.stack
abs = torch.abs
eye = torch.eye
numpy = lambda x, *args, **kwargs: x.detach().numpy(*args, **kwargs)
size = lambda x, *args, **kwargs: x.numel(*args, **kwargs)
reshape = lambda x, *args, **kwargs: x.reshape(*args, **kwargs)
to = lambda x, *args, **kwargs: x.to(*args, **kwargs)
reduce_sum = lambda x, *args, **kwargs: x.sum(*args, **kwargs)
argmax = lambda x, *args, **kwargs: x.argmax(*args, **kwargs)
astype = lambda x, *args, **kwargs: x.type(*args, **kwargs)
transpose = lambda x, *args, **kwargs: x.t(*args, **kwargs)
<|MERGE_RESOLUTION|>--- conflicted
+++ resolved
@@ -295,11 +295,6 @@
             updater.zero_grad()
             l.sum().backward()
             updater.step()
-<<<<<<< HEAD
-=======
-            metric.add(float(l) * len(y), accuracy(y_hat, y),
-                       y.numel())
->>>>>>> 05113087
         else:
             # Using custom built optimizer & loss criterion
             l.sum().backward()
@@ -1492,23 +1487,14 @@
             optimizer.zero_grad()
             out = net(X)
             y = y.reshape(out.shape)
-<<<<<<< HEAD
             l = loss(out, y)
             l.mean().backward()
-=======
-            l = loss(out, y)/2
-            l.backward()
->>>>>>> 05113087
             optimizer.step()
             n += X.shape[0]
             if n % 200 == 0:
                 timer.stop()
                 animator.add(n/X.shape[0]/len(data_iter),
-<<<<<<< HEAD
                              (d2l.evaluate_loss(net, data_iter, loss),))
-=======
-                             (d2l.evaluate_loss(net, data_iter, loss)/2,))
->>>>>>> 05113087
                 timer.start()
     print(f'loss: {animator.Y[0][-1]:.3f}, {timer.avg():.3f} sec/epoch')
 
