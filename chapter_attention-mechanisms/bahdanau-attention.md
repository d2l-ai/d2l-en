```{.python .input}
%load_ext d2lbook.tab
tab.interact_select('mxnet', 'pytorch', 'tensorflow')
```

# Bahdanau Attention

:label:`sec_seq2seq_attention`

We studied the machine translation
problem in :numref:`sec_seq2seq`,
where we designed
an encoder-decoder architecture based on two RNNs
for sequence to sequence learning.
Specifically,
the RNN encoder
transforms
a variable-length sequence
into a fixed-shape context variable,
then
the RNN decoder
generates the output (target) sequence token by token
based on the generated tokens and the context variable.
However,
even though not all the input (source) tokens
are useful for decoding a certain token,
the *same* context variable
that encodes the entire input sequence
is still used at each decoding step.

In a separate but related
challenge of handwriting generation for a given text sequence,
Graves designed a differentiable attention model
to align text characters with the much longer pen trace,
where the alignment moves only in one direction :cite:`Graves.2013`.
Inspired by the idea of learning to align,
Bahdanau et al. proposed a differentiable attention model
without the severe unidirectional alignment limitation :cite:`Bahdanau.Cho.Bengio.2014`.
When predicting a token,
if not all the input tokens are relevant,
the model aligns (or attends)
only to parts of the input sequence that are relevant to the current prediction.
This is achieved
by treating the context variable as an output of attention pooling.

## Model

When describing
Bahdanau attention
for the RNN encoder-decoder below,
we will follow the same notation in
:numref:`sec_seq2seq`.
The new attention-based model
is the same as that
in :numref:`sec_seq2seq`
except that
the context variable
$\mathbf{c}$
in
:eqref:`eq_seq2seq_s_t`
is replaced by
$\mathbf{c}_{t'}$
at any decoding time step $t'$.
Suppose that
there are $T$ tokens in the input sequence,
the context variable at the decoding time step $t'$
is the output of attention pooling:

$$\mathbf{c}_{t'} = \sum_{t=1}^T \alpha(\mathbf{s}_{t' - 1}, \mathbf{h}_t) \mathbf{h}_t,$$

where the decoder hidden state
$\mathbf{s}_{t' - 1}$ at time step $t' - 1$
is the query,
and the encoder hidden states $\mathbf{h}_t$
are both the keys and values,
and the attention weight $\alpha$
is computed as in
:eqref:`eq_attn-scoring-alpha`
using the additive attention scoring function
defined by
:eqref:`eq_additive-attn`.

Slightly different from
the vanilla RNN encoder-decoder architecture
in :numref:`fig_seq2seq_details`,
the same architecture
with Bahdanau attention is depicted in
:numref:`fig_s2s_attention_details`.

![Layers in an RNN encoder-decoder model with Bahdanau attention.](../img/seq2seq-attention-details.svg)
:label:`fig_s2s_attention_details`

```{.python .input}
%%tab mxnet
from d2l import mxnet as d2l
from mxnet import init, np, npx
from mxnet.gluon import rnn, nn
npx.set_np()
```

```{.python .input}
%%tab pytorch
from d2l import torch as d2l
import torch
from torch import nn
```

```{.python .input}
%%tab tensorflow
from d2l import tensorflow as d2l
import tensorflow as tf
```

## Defining the Decoder with Attention

To implement the RNN encoder-decoder
with Bahdanau attention,
we only need to redefine the decoder.
To visualize the learned attention weights more conveniently,
the following `AttentionDecoder` class
defines [**the base interface for
decoders with attention mechanisms**].

```{.python .input}
%%tab all
#@save
class AttentionDecoder(d2l.Decoder):
    """The base attention-based decoder interface."""
    def __init__(self):
        super().__init__()

    @property
    def attention_weights(self):
        raise NotImplementedError
```

Now let's [**implement
the RNN decoder with Bahdanau attention**]
in the following `Seq2SeqAttentionDecoder` class.
The state of the decoder
is initialized with
(i) the encoder final-layer hidden states at all the time steps (as keys and values of the attention);
(ii) the encoder all-layer hidden state at the final time step (to initialize the hidden state of the decoder);
and (iii) the encoder valid length (to exclude the padding tokens in attention pooling).
At each decoding time step,
the decoder final-layer hidden state at the previous time step is used as the query of the attention.
As a result, both the attention output
and the input embedding are concatenated
as input of the RNN decoder.

```{.python .input}
%%tab mxnet
class Seq2SeqAttentionDecoder(AttentionDecoder):
    def __init__(self, vocab_size, embed_size, num_hiddens, num_layers,
                 dropout=0):
        super().__init__()
        self.attention = d2l.AdditiveAttention(num_hiddens, dropout)
        self.embedding = nn.Embedding(vocab_size, embed_size)
        self.rnn = rnn.GRU(num_hiddens, num_layers, dropout=dropout)
        self.dense = nn.Dense(vocab_size, flatten=False)
        self.initialize(init.Xavier())

    def init_state(self, enc_outputs, enc_valid_lens):
        # Shape of outputs: (num_steps, batch_size, num_hiddens).
        # Shape of hidden_state: (num_layers, batch_size, num_hiddens)
        outputs, hidden_state = enc_outputs
        return (outputs.swapaxes(0, 1), hidden_state, enc_valid_lens)

    def forward(self, X, state):
        # Shape of enc_outputs: (batch_size, num_steps, num_hiddens).
        # Shape of hidden_state: (num_layers, batch_size, num_hiddens)
        enc_outputs, hidden_state, enc_valid_lens = state
        # Shape of the output X: (num_steps, batch_size, embed_size)
        X = self.embedding(X).swapaxes(0, 1)
        outputs, self._attention_weights = [], []
        for x in X:
            # Shape of query: (batch_size, 1, num_hiddens)
            query = np.expand_dims(hidden_state[-1], axis=1)
            # Shape of context: (batch_size, 1, num_hiddens)
            context = self.attention(
                query, enc_outputs, enc_outputs, enc_valid_lens)
            # Concatenate on the feature dimension
            x = np.concatenate((context, np.expand_dims(x, axis=1)), axis=-1)
            # Reshape x as (1, batch_size, embed_size + num_hiddens)
            out, hidden_state = self.rnn(x.swapaxes(0, 1), hidden_state)
            hidden_state = hidden_state[0]
            outputs.append(out)
            self._attention_weights.append(self.attention.attention_weights)
        # After fully connected layer transformation, shape of outputs:
        # (num_steps, batch_size, vocab_size)
        outputs = self.dense(np.concatenate(outputs, axis=0))
        return outputs.swapaxes(0, 1), [enc_outputs, hidden_state,
                                        enc_valid_lens]

    @property
    def attention_weights(self):
        return self._attention_weights
```

```{.python .input}
%%tab pytorch
class Seq2SeqAttentionDecoder(AttentionDecoder):
    def __init__(self, vocab_size, embed_size, num_hiddens, num_layers,
                 dropout=0):
        super().__init__()
        self.attention = d2l.AdditiveAttention(num_hiddens, dropout)
        self.embedding = nn.Embedding(vocab_size, embed_size)
        self.rnn = nn.GRU(
            embed_size + num_hiddens, num_hiddens, num_layers,
            dropout=dropout)
<<<<<<< HEAD
        self.dense = nn.LazyLinear(vocab_size)
        self.apply(d2l.init_seq2seq_weights)
=======
        self.dense = nn.Linear(num_hiddens, vocab_size)
        self.apply(d2l.init_seq2seq)
>>>>>>> 0e6b2fff

    def init_state(self, enc_outputs, enc_valid_lens):
        # Shape of outputs: (num_steps, batch_size, num_hiddens).
        # Shape of hidden_state: (num_layers, batch_size, num_hiddens)
        outputs, hidden_state = enc_outputs
        return (outputs.permute(1, 0, 2), hidden_state, enc_valid_lens)

    def forward(self, X, state):
        # Shape of enc_outputs: (batch_size, num_steps, num_hiddens).
        # Shape of hidden_state: (num_layers, batch_size, num_hiddens)
        enc_outputs, hidden_state, enc_valid_lens = state
        # Shape of the output X: (num_steps, batch_size, embed_size)
        X = self.embedding(X).permute(1, 0, 2)
        outputs, self._attention_weights = [], []
        for x in X:
            # Shape of query: (batch_size, 1, num_hiddens)
            query = torch.unsqueeze(hidden_state[-1], dim=1)
            # Shape of context: (batch_size, 1, num_hiddens)
            context = self.attention(
                query, enc_outputs, enc_outputs, enc_valid_lens)
            # Concatenate on the feature dimension
            x = torch.cat((context, torch.unsqueeze(x, dim=1)), dim=-1)
            # Reshape x as (1, batch_size, embed_size + num_hiddens)
            out, hidden_state = self.rnn(x.permute(1, 0, 2), hidden_state)
            outputs.append(out)
            self._attention_weights.append(self.attention.attention_weights)
        # After fully connected layer transformation, shape of outputs:
        # (num_steps, batch_size, vocab_size)
        outputs = self.dense(torch.cat(outputs, dim=0))
        return outputs.permute(1, 0, 2), [enc_outputs, hidden_state,
                                          enc_valid_lens]

    @property
    def attention_weights(self):
        return self._attention_weights
```

```{.python .input}
%%tab tensorflow
class Seq2SeqAttentionDecoder(AttentionDecoder):
    def __init__(self, vocab_size, embed_size, num_hiddens, num_layers,
                 dropout=0):
        super().__init__()
        self.attention = d2l.AdditiveAttention(num_hiddens, num_hiddens,
                                               num_hiddens, dropout)
        self.embedding = tf.keras.layers.Embedding(vocab_size, embed_size)
        self.rnn = tf.keras.layers.RNN(tf.keras.layers.StackedRNNCells(
            [tf.keras.layers.GRUCell(num_hiddens, dropout=dropout)
             for _ in range(num_layers)]), return_sequences=True,
                                       return_state=True)
        self.dense = tf.keras.layers.Dense(vocab_size)

    def init_state(self, enc_outputs, enc_valid_lens):
        # Shape of outputs: (batch_size, num_steps, num_hiddens).
        # Length of list hidden_state is num_layers, where the shape of its
        # element is (batch_size, num_hiddens)
        outputs, hidden_state = enc_outputs
        return (tf.transpose(outputs, (1, 0, 2)), hidden_state,
                enc_valid_lens)

    def call(self, X, state, **kwargs):
        # Shape of output enc_outputs: # (batch_size, num_steps, num_hiddens)
        # Length of list hidden_state is num_layers, where the shape of its
        # element is (batch_size, num_hiddens)
        enc_outputs, hidden_state, enc_valid_lens = state
        # Shape of the output X: (num_steps, batch_size, embed_size)
        X = self.embedding(X)  # Input X has shape: (batch_size, num_steps)
        X = tf.transpose(X, perm=(1, 0, 2))
        outputs, self._attention_weights = [], []
        for x in X:
            # Shape of query: (batch_size, 1, num_hiddens)
            query = tf.expand_dims(hidden_state[-1], axis=1)
            # Shape of context: (batch_size, 1, num_hiddens)
            context = self.attention(query, enc_outputs, enc_outputs,
                                     enc_valid_lens, **kwargs)
            # Concatenate on the feature dimension
            x = tf.concat((context, tf.expand_dims(x, axis=1)), axis=-1)
            out = self.rnn(x, hidden_state, **kwargs)
            hidden_state = out[1:]
            outputs.append(out[0])
            self._attention_weights.append(self.attention.attention_weights)
        # After fully connected layer transformation, shape of outputs:
        # (batch_size, num_steps, vocab_size)
        outputs = self.dense(tf.concat(outputs, axis=1))
        return outputs, [enc_outputs, hidden_state, enc_valid_lens]

    @property
    def attention_weights(self):
        return self._attention_weights
```

In the following, we [**test the implemented
decoder**] with Bahdanau attention
using a minibatch of 4 sequence inputs
of 7 time steps.

```{.python .input}
%%tab all
vocab_size, embed_size, num_hiddens, num_layers = 10, 8, 16, 2
batch_size, num_steps = 4, 7
encoder = d2l.Seq2SeqEncoder(vocab_size, embed_size, num_hiddens, num_layers)
decoder = Seq2SeqAttentionDecoder(vocab_size, embed_size, num_hiddens,
                                  num_layers)
if tab.selected('mxnet'):
    X = d2l.zeros((batch_size, num_steps))
    state = decoder.init_state(encoder(X), None)
    output, state = decoder(X, state)
if tab.selected('pytorch'):
    X = d2l.zeros((batch_size, num_steps), dtype=torch.long)
    state = decoder.init_state(encoder(X), None)
    output, state = decoder(X, state)
if tab.selected('tensorflow'):
    X = tf.zeros((batch_size, num_steps))
    state = decoder.init_state(encoder(X, training=False), None)
    output, state = decoder(X, state, training=False)
d2l.check_shape(output, (batch_size, num_steps, vocab_size))
d2l.check_shape(state[0], (batch_size, num_steps, num_hiddens))
d2l.check_shape(state[1][0], (batch_size, num_hiddens))
```

## [**Training**]

Similar to :numref:`sec_seq2seq_training`,
here we specify hyperparemeters,
instantiate
an encoder and a decoder with Bahdanau attention,
and train this model for machine translation.

```{.python .input}
%%tab all
data = d2l.MTFraEng(batch_size=128) 
embed_size, num_hiddens, num_layers, dropout = 256, 256, 2, 0.2
if tab.selected('mxnet', 'pytorch'):
    encoder = d2l.Seq2SeqEncoder(
        len(data.src_vocab), embed_size, num_hiddens, num_layers, dropout)
    decoder = Seq2SeqAttentionDecoder(
        len(data.tgt_vocab), embed_size, num_hiddens, num_layers, dropout)
    model = d2l.Seq2Seq(encoder, decoder, tgt_pad=data.tgt_vocab['<pad>'],
                        lr=0.001)
    trainer = d2l.Trainer(max_epochs=50, gradient_clip_val=1, num_gpus=1)
if tab.selected('tensorflow'):
    with d2l.try_gpu():
        encoder = d2l.Seq2SeqEncoder(
            len(data.src_vocab), embed_size, num_hiddens, num_layers, dropout)
        decoder = Seq2SeqAttentionDecoder(
            len(data.tgt_vocab), embed_size, num_hiddens, num_layers, dropout)
        model = d2l.Seq2Seq(encoder, decoder, tgt_pad=data.tgt_vocab['<pad>'],
                            lr=0.001)
    trainer = d2l.Trainer(max_epochs=50, gradient_clip_val=1)
trainer.fit(model, data)
```

After the model is trained,
we use it to [**translate a few English sentences**]
into French and compute their BLEU scores.

```{.python .input}
%%tab all
engs = ['go .', 'i lost .', 'he\'s calm .', 'i\'m home .']
fras = ['va !', 'j\'ai perdu .', 'il est calme .', 'je suis chez moi .']
preds, _ = model.predict_step(
    data.build(engs, fras), d2l.try_gpu(), data.num_steps)
for en, fr, p in zip(engs, fras, preds):
    translation = []
    for token in data.tgt_vocab.to_tokens(p):
        if token == '<eos>':
            break
        translation.append(token)        
    print(f'{en} => {translation}, bleu,'
          f'{d2l.bleu(" ".join(translation), fr, k=2):.3f}')  
```

By [**visualizing the attention weights**]
when translating the last English sentence,
we can see that each query assigns non-uniform weights
over key-value pairs.
It shows that at each decoding step,
different parts of the input sequences
are selectively aggregated in the attention pooling.

```{.python .input}
%%tab all
_, dec_attention_weights = model.predict_step(
    data.build([engs[-1]], [fras[-1]]), d2l.try_gpu(), data.num_steps, True)
attention_weights = d2l.reshape(
    d2l.concat([step[0][0][0] for step in dec_attention_weights], 0),
    (1, 1, -1, data.num_steps))
```

```{.python .input}
%%tab mxnet
# Plus one to include the end-of-sequence token
d2l.show_heatmaps(
    attention_weights[:, :, :, :len(engs[-1].split()) + 1],
    xlabel='Key positions', ylabel='Query positions')
```

```{.python .input}
%%tab pytorch
# Plus one to include the end-of-sequence token
d2l.show_heatmaps(
    attention_weights[:, :, :, :len(engs[-1].split()) + 1].cpu(),
    xlabel='Key positions', ylabel='Query positions')
```

```{.python .input}
%%tab tensorflow
# Plus one to include the end-of-sequence token
d2l.show_heatmaps(attention_weights[:, :, :, :len(engs[-1].split()) + 1],
                  xlabel='Key positions', ylabel='Query positions')
```

## Summary

* When predicting a token, if not all the input tokens are relevant, the RNN encoder-decoder with Bahdanau attention selectively aggregates different parts of the input sequence. This is achieved by treating the context variable as an output of additive attention pooling.
* In the RNN encoder-decoder, Bahdanau attention treats the decoder hidden state at the previous time step as the query, and the encoder hidden states at all the time steps as both the keys and values.


## Exercises

1. Replace GRU with LSTM in the experiment.
1. Modify the experiment to replace the additive attention scoring function with the scaled dot-product. How does it influence the training efficiency?

:begin_tab:`mxnet`
[Discussions](https://discuss.d2l.ai/t/347)
:end_tab:

:begin_tab:`pytorch`
[Discussions](https://discuss.d2l.ai/t/1065)
:end_tab:

:begin_tab:`tensorflow`
[Discussions](https://discuss.d2l.ai/t/3868)
:end_tab:<|MERGE_RESOLUTION|>--- conflicted
+++ resolved
@@ -208,13 +208,8 @@
         self.rnn = nn.GRU(
             embed_size + num_hiddens, num_hiddens, num_layers,
             dropout=dropout)
-<<<<<<< HEAD
         self.dense = nn.LazyLinear(vocab_size)
-        self.apply(d2l.init_seq2seq_weights)
-=======
-        self.dense = nn.Linear(num_hiddens, vocab_size)
         self.apply(d2l.init_seq2seq)
->>>>>>> 0e6b2fff
 
     def init_state(self, enc_outputs, enc_valid_lens):
         # Shape of outputs: (num_steps, batch_size, num_hiddens).
