--- conflicted
+++ resolved
@@ -174,15 +174,6 @@
 from d2l import tensorflow as d2l
 import tensorflow as tf
 ```
-<<<<<<< HEAD
-=======
-
-```{.python .input}
-#@tab tensorflow
-from d2l import tensorflow as d2l
-import tensorflow as tf
-```
->>>>>>> 60c3a487
 
 To visualize attention weights,
 we define the `show_heatmaps` function.
@@ -218,14 +209,9 @@
 attention_weights = np.eye(10).reshape(1, 1, 10, 10)
 show_heatmaps(attention_weights, xlabel='Keys', ylabel='Queries')
 ```
-<<<<<<< HEAD
+
 ```{.python .input}
 #@tab pytorch
-=======
-
-```{.python .input}
-#@tab torch
->>>>>>> 60c3a487
 attention_weights = torch.eye(10).reshape(1, 1, 10, 10)
 show_heatmaps(attention_weights, xlabel='Keys', ylabel='Queries')
 ```
@@ -233,15 +219,6 @@
 #@tab tensorflow
 eye_matrix= tf.eye(10)
 attention_weights = tf.reshape(eye_matrix ,[1, 1, 10, 10])
-<<<<<<< HEAD
-=======
-show_heatmaps(attention_weights, xlabel='Keys', ylabel='Queries')
-```
-```{.python .input}
-#@tab tensorflow
-eye_matrix= tf.eye(10)
-attention_weights = tf.reshape(eye_matrix ,[1, 1, 10, 10])
->>>>>>> 60c3a487
 show_heatmaps(attention_weights, xlabel='Keys', ylabel='Queries')
 ```
 
