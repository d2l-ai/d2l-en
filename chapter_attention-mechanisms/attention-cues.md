# Attention Cues
:label:`sec_attention-cues`

Thank you for your attention
to this book.
Attention is a scarce resource:
at the moment
you are reading this book
and ignoring the rest.
Thus, similar to money,
your attention is being paid with an opportunity cost.
To ensure that your investment of attention
right now is worthwhile,
we have been highly motivated to pay our attention carefully
to produce a nice book.
Attention
is the keystone in the arch of life and
holds the key to any work's exceptionalism.


Since economics studies the allocation of scarce resources,
we are
in the era of the attention economy,
where human attention is treated as a limited, valuable, and scarce commodity
that can be exchanged.
Numerous business models have been
developed to capitalize on it.
On music or video streaming services,
we either pay attention to their ads
or pay money to hide them.
For growth in the world of online games,
we either pay attention to
participate in battles, which attract new gamers,
or pay money to instantly become powerful.
Nothing comes for free.

All in all,
information in our environment is not scarce,
attention is.
When inspecting a visual scene,
our optic nerve receives information
at the order of $10^8$ bits per second,
far exceeding what our brain can fully process.
Fortunately,
our ancestors had learned from experience (also known as data)
that *not all sensory inputs are created equal*.
Throughout human history,
the capability of directing attention
to only a fraction of information of interest
has enabled our brain
to allocate resources more smartly
to survive, to grow, and to socialize,
such as detecting predators, preys, and mates.



## Attention Cues in Biology

To explain how our attention is deployed in the visual world,
a two-component framework has emerged
and been pervasive.
This idea dates back to William James in the 1890s,
who is considered the "Father of American psychology" :cite:`James.2007`.
In this framework,
subjects selectively direct the spotlight of attention
using both the *nonvolitional cue* and *volitional cue*.

The nonvolitional cue is based on
the saliency and conspicuity of objects in the environment.
Imagine there are five objects in front of you:
a newspaper, a research paper, a cup of coffee, a notebook, and a book such as in :numref:`fig_eye-coffee`.
While all the paper products are printed in black and white,
the coffee cup is red.
In other words,
this coffee is intrinsically salient and conspicuous in
this visual environment,
automatically and involuntarily drawing attention.
So you bring the fovea (the center of the macula where visual acuity is highest) onto the coffee as shown in :numref:`fig_eye-coffee`.

![Using the nonvolitional cue based on saliency (red cup, non-paper), attention is involuntarily directed to the coffee.](../img/eye-coffee.svg)
:width:`400px`
:label:`fig_eye-coffee`

After drinking coffee,
you become caffeinated and
want to read a book.
So you turn your head, refocus your eyes,
and look at the book as depicted in :numref:`fig_eye-book`.
Different from
the case in :numref:`fig_eye-coffee`
where the coffee biases you towards
selecting based on saliency,
in this task-dependent case you select the book under
cognitive and volitional control.
Using the volitional cue based on variable selection criteria,
this form of attention is more deliberate.
It is also more powerful with the subject's voluntary effort.

![Using the volitional cue (want to read a book) that is task-dependent, attention is directed to the book under volitional control.](../img/eye-book.svg)
:width:`400px`
:label:`fig_eye-book`


## Queries, Keys, and Values

Inspired by the nonvolitional and volitional attention cues that explain the attentional deployment,
in the following we will
describe a framework for
designing attention mechanisms
by incorporating these two attention cues.

To begin with, consider the simpler case where only
nonvolitional cues are available.
To bias selection over sensory inputs,
we can simply use
a parameterized fully-connected layer
or even non-parameterized
max or average pooling.

Therefore,
what sets attention mechanisms
apart from those fully-connected layers
or pooling layers
is the inclusion of the volitional cues.
In the context of attention mechanisms,
we refer to volitional cues as *queries*.
Given any query,
attention mechanisms
bias selection over sensory inputs (e.g., intermediate feature representations)
via *attention pooling*.
These sensory inputs are called *values* in the context of attention mechanisms.
More generally,
every value is paired with a *key*,
which can be thought of the nonvolitional cue of that sensory input.
As shown in :numref:`fig_qkv`,
we can design attention pooling
so that the given query (volitional cue) can interact with keys (nonvolitional cues),
which guides bias selection over values (sensory inputs).

![Attention mechanisms bias selection over values (sensory inputs) via attention pooling, which incorporates queries (volitional cues) and keys (nonvolitional cues).](../img/qkv.svg)
:label:`fig_qkv`

Note that there are many alternatives for the design of attention mechanisms.
For instance,
we can design a non-differentiable attention model
that can be trained using reinforcement learning methods :cite:`Mnih.Heess.Graves.ea.2014`.
Given the dominance of the framework in :numref:`fig_qkv`,
models under this framework
will be the center of our attention in this chapter.


## Visualization of Attention

Average pooling
can be treated as a weighted average of inputs,
where weights are uniform.
In practice,
attention pooling aggregates values using weighted average, where weights are computed between the given query and different keys.

```{.python .input}
import math
from d2l import mxnet as d2l
from mxnet import np, npx
npx.set_np()
```

```{.python .input}
#@tab pytorch
from d2l import torch as d2l
import torch
```
```{.python .input}
#@tab tensorflow
from d2l import tensorflow as d2l
import tensorflow as tf
```

```{.python .input}
#@tab tensorflow
from d2l import tensorflow as d2l
import tensorflow as tf
```

To visualize attention weights,
we define the `show_heatmaps` function.
Its input `matrices` has the shape (number of rows for display, number of columns for display, number of queries, number of keys).

```{.python .input}
#@tab all
#@save
def show_heatmaps(matrices, xlabel, ylabel, titles=None, figsize=(2.5, 2.5),
                  cmap='Reds'):
    d2l.use_svg_display()
    num_rows, num_cols = matrices.shape[0], matrices.shape[1]
    fig, axes = d2l.plt.subplots(num_rows, num_cols, figsize=figsize,
                                 sharex=True, sharey=True, squeeze=False)
    for i, (row_axes, row_matrices) in enumerate(zip(axes, matrices)):
        for j, (ax, matrix) in enumerate(zip(row_axes, row_matrices)):
            pcm = ax.imshow(d2l.numpy(matrix), cmap=cmap)
            if i == num_rows - 1:
                ax.set_xlabel(xlabel)
            if j == 0:
                ax.set_ylabel(ylabel)
            if titles:
                ax.set_title(titles[j])
    fig.colorbar(pcm, ax=axes, shrink=0.6);
```

For demonstration,
we consider a simple case where
the attention weight is one only when the query and the key are the same; otherwise it is zero.

```{.python .input}
<<<<<<< HEAD
#@tab mxnet,pytorch
attention_weights = d2l.eye(10).reshape(1, 1, 10, 10)
=======
#@tab mxnet
attention_weights = np.eye(10).reshape(1, 1, 10, 10)
show_heatmaps(attention_weights, xlabel='Keys', ylabel='Queries')
```

```{.python .input}
#@tab pytorch
attention_weights = torch.eye(10).reshape(1, 1, 10, 10)
show_heatmaps(attention_weights, xlabel='Keys', ylabel='Queries')
```
```{.python .input}
#@tab tensorflow
eye_matrix= tf.eye(10)
attention_weights = tf.reshape(eye_matrix ,[1, 1, 10, 10])
>>>>>>> 0671effe
show_heatmaps(attention_weights, xlabel='Keys', ylabel='Queries')
```
```{.python .input}
#@tab tensorflow
attention_weights = d2l.reshape(d2l.eye(10), (1, 1, 10, 10))
show_heatmaps(attention_weights, xlabel='Keys', ylabel='Queries')
```

In the subsequent sections,
we will often invoke this function to visualize attention weights.

## Summary

* Human attention is a limited, valuable, and scarce resource.
* Subjects selectively direct attention using both the nonvolitional and volitional cues. The former is based on saliency and the latter is task-dependent.
* Attention mechanisms are different from fully-connected layers or pooling layers due to inclusion of the volitional cues.
* Attention mechanisms bias selection over values (sensory inputs) via attention pooling, which incorporates queries (volitional cues) and keys (nonvolitional cues). Keys and values are paired.
* We can visualize attention weights between queries and keys.

## Exercises

1. What can be the volitional cue when decoding a sequence token by token in machine translation? What are the nonvolitional cues and the sensory inputs?
1. Randomly generate a $10 \times 10$ matrix and use the softmax operation to ensure each row is a valid probability distribution. Visualize the output attention weights.



:begin_tab:`mxnet`
[Discussions](https://discuss.d2l.ai/t/1596)
:end_tab:

:begin_tab:`pytorch`
[Discussions](https://discuss.d2l.ai/t/1592)
:end_tab:<|MERGE_RESOLUTION|>--- conflicted
+++ resolved
@@ -211,25 +211,8 @@
 the attention weight is one only when the query and the key are the same; otherwise it is zero.
 
 ```{.python .input}
-<<<<<<< HEAD
-#@tab mxnet,pytorch
+#@tab mxnet, pytorch
 attention_weights = d2l.eye(10).reshape(1, 1, 10, 10)
-=======
-#@tab mxnet
-attention_weights = np.eye(10).reshape(1, 1, 10, 10)
-show_heatmaps(attention_weights, xlabel='Keys', ylabel='Queries')
-```
-
-```{.python .input}
-#@tab pytorch
-attention_weights = torch.eye(10).reshape(1, 1, 10, 10)
-show_heatmaps(attention_weights, xlabel='Keys', ylabel='Queries')
-```
-```{.python .input}
-#@tab tensorflow
-eye_matrix= tf.eye(10)
-attention_weights = tf.reshape(eye_matrix ,[1, 1, 10, 10])
->>>>>>> 0671effe
 show_heatmaps(attention_weights, xlabel='Keys', ylabel='Queries')
 ```
 ```{.python .input}
