--- conflicted
+++ resolved
@@ -46,21 +46,14 @@
 ## Functions and Operators
 
 
-<<<<<<< HEAD
 * $f(\cdot)$: a function
 * $\log(\cdot)$: the natural logarithm (base $e$)
 * $\log_2(\cdot)$: logarithm with base $2$
 * $\exp(\cdot)$: the exponential function
-* $\mathbf{1}_{\mathcal{X}}(z)$: the indicator function, evaluates to $1$ if the element $z$ belongs to the set $\mathcal{X}$ and $0$ otherwise
+* $\mathbf{1}(\cdot)$: the indicator function, evaluates to $1$ if the boolean argument is true and $0$ otherwise
+* $\mathbf{1}_{\mathcal{X}}(z)$: the set-membership indicator function, evaluates to $1$ if the element $z$ belongs to the set $\mathcal{X}$ and $0$ otherwise
 * $\mathbf{(\cdot)}^\top$: transpose of a vector or a matrix
 * $\mathbf{X}^{-1}$: inverse of matrix $\mathbf{X}$
-=======
-* $f(\cdot)$: A function
-* $\log(\cdot)$: The natural logarithm
-* $\exp(\cdot)$: The exponential function
-* $\mathbf{(\cdot)}^\top$: Transpose of a vector or a matrix
-* $\mathbf{X}^{-1}$: Inverse of matrix $\mathbf{X}$
->>>>>>> c8469cb0
 * $\odot$: Hadamard (elementwise) product
 * $[\cdot, \cdot]$: concatenation
 * $\|\cdot\|_p$: $L_p$ norm
@@ -81,7 +74,6 @@
 
 ## Probability and Information Theory
 
-<<<<<<< HEAD
 * $X$: a random variable
 * $P$: a probability distribution
 * $X \sim P$: the random variable $X$ has distribution $P$
@@ -95,19 +87,6 @@
 * $\mathrm{Var}(X)$: variance of random variable $X$ qual to $\sigma^2_X$
 * $\mathrm{Cov}(X, Y)$: covariance of random variables $X$ and $Y$
 * $\rho(X, Y)$: the Pearson correlation coefficient between $X$ and $Y$, equals $\frac{\mathrm{Cov}(X, Y)}{\sigma_X \sigma_Y}$
-=======
-* $P(\cdot)$: Probability distribution
-* $Z \sim P$: Random variable $Z$ has probability distribution $P$
-* $P(X \mid Y)$: Conditional probability of $X \mid Y$
-* $p(x)$: Probability density function
-* ${E}_{x} [f(x)]$: Expectation of $f$ with respect to $x$
-* $X \perp Y$: Random variables $X$ and $Y$ are independent
-* $X \perp Y \mid Z$: Random variables  $X$  and  $Y$  are conditionally independent given random variable $Z$
-* $\mathrm{Var}(X)$: Variance of random variable $X$
-* $\sigma_X$: Standard deviation of random variable $X$
-* $\mathrm{Cov}(X, Y)$: Covariance of random variables $X$ and $Y$
-* $\rho(X, Y)$: Correlation of random variables $X$ and $Y$
->>>>>>> c8469cb0
 * $H(X)$: Entropy of random variable $X$
 * $D_{\mathrm{KL}}(P\|Q)$: the KL-divergence (or relative entropy) from distribution $Q$ to distribution $P$---measures the cost incurred for coding samples from $P$ with a scheme optimized for $Q$.
 
