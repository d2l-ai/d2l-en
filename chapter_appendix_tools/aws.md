# Using AWS Instances
:label:`sec_aws`

Many deep learning applications require significant amounts of computation. Your local machine might be too slow to solve these problems in a reasonable amount of time. Cloud computing services can give you access to more powerful computers to run the GPU intensive portions of this book. In this section, we will show you how to set up an instance. We will use Jupyter Notebooks to run code on AWS (Amazon Web Services). The walkthrough includes a number of steps:

1. Request for a GPU instance.
1. Optionally: install CUDA or use an AMI with CUDA preinstalled.
1. Set up the corresponding MXNet GPU version.

This process applies to other instances (and other clouds), too, albeit with some minor modifications.


## Registering Account and Logging In

First, we need to register an account at https://aws.amazon.com/. We strongly encourage you to use two-factor authentication for additional security. Furthermore, it is a good idea to set up detailed billing and spending alerts to avoid any unexpected surprises if you forget to suspend your computers. Note that you will need a credit card.
After logging into your AWS account, click "EC2" (marked by the red box in :numref:`fig_aws`) to go to the EC2 panel.

![ Open the EC2 console. ](../img/aws.png)
:width:`400px`
:label:`fig_aws`


## Creating and Running an EC2 Instance

:numref:`fig_ec2` shows the EC2 panel with sensitive account information greyed out.

![ EC2 panel. ](../img/ec2.png)
:width:`700px`
:label:`fig_ec2`

### Presetting Location
Select a nearby data center to reduce latency, *e.g.,* "Oregon". (marked by the red box in the top-right of :numref:`fig_ec2`) If you are located in China
you can select a nearby Asia Pacific region, such as Seoul or Tokyo. Please note
that some data centers may not have GPU instances.

### Increasing Limits
Before choosing an instance, check if there are quantity
restrictions by clicking the "Limits" label in the bar on the left as shown in
:numref:`fig_ec2`. :numref:`fig_limits` shows an example of such a
limitation. The account currently cannot open "p2.xlarge" instance per region. If
you need to open one or more instances, click on the "Request limit increase" link to
apply for a higher instance quota. Generally, it takes one business day to
process an application.

![ Instance quantity restrictions. ](../img/limits.png)
:width:`700px`
:label:`fig_limits`


### Launching Instance
Next, click the "Launch Instance" button marked by the red box in :numref:`fig_ec2` to launch your instance.

We begin by selecting a suitable AMI (AWS Machine Image). Enter "Ubuntu" in the search box (marked by the red box in :numref:`fig_ubuntu`):


![ Choose an operating system. ](../img/ubuntu_new.png)
:width:`700px`
:label:`fig_ubuntu`

EC2 provides many different instance configurations to choose from. This can sometimes feel overwhelming to a beginner. Here's a table of suitable machines:

| Name | GPU         | Notes                         |
|------|-------------|-------------------------------|
| g2   | Grid K520   | ancient                       |
| p2   | Kepler K80  | old but often cheap as spot   |
| g3   | Maxwell M60 | good trade-off                |
| p3   | Volta V100  | high performance for FP16     |
| g4   | Turing T4   | inference optimized FP16/INT8 |

All the above servers come in multiple flavors indicating the number of GPUs used. For example, a p2.xlarge has 1 GPU and a p2.16xlarge has 16 GPUs and more memory. For more details see *e.g.,* the [AWS EC2 documentation](https://aws.amazon.com/ec2/instance-types/) or a [summary page](https://www.ec2instances.info). For the purpose of illustration, a p2.xlarge will suffice (marked in red box of :numref:`fig_p2x`).

**Note:** you must use a GPU enabled instance with suitable drivers and a version of MXNet that is GPU enabled. Otherwise you will not see any benefit from using GPUs.

![ Choose an instance. ](../img/p2x.png)
:width:`700px`
:label:`fig_p2x`

So far, we have finished the first two of seven steps for launching an EC2 instance, as shown on the top of :numref:`fig_disk`. In this example, we keep the default configurations for the steps "3. Configure Instance", "5. Add Tags", and "6. Configure Security Group". Tap on "4. Add Storage" and increase the default hard disk size to 64 GB (marked in red box of :numref:`fig_disk`). Note that CUDA by itself already takes up 4GB.

![ Modify instance hard disk size. ](../img/disk.png)
:width:`700px`
:label:`fig_disk`

Finally, go to "7. Review" and click "Launch" to launch the configured
instance. The system will now prompt you to select the key pair used to access
the instance. If you do not have a key pair, select "Create a new key pair" in
the first drop-down menu in :numref:`fig_keypair` to generate a key pair. Subsequently,
you can select "Choose an existing key pair" for this menu and then select the
previously generated key pair. Click "Launch Instances" to launch the created
instance.

![ Select a key pair. ](../img/keypair.png)
:width:`500px`
:label:`fig_keypair`

Make sure that you download the keypair and store it in a safe location if you
generated a new one. This is your only way to SSH into the server. Click the
instance ID shown in :numref:`fig_launching` to view the status of this instance.

![ Click the instance ID. ](../img/launching.png)
:width:`700px`
:label:`fig_launching`


### Connecting Instance

As shown in :numref:`fig_connect`, after the instance state turns green, right-click the instance and select `Connect` to view the instance access method.

![ View instance access and startup method. ](../img/connect.png)
:width:`700px`
:label:`fig_connect`

If this is a new key, it must not be publicly viewable for SSH to work. Go to the folder where you store `D2L_key.pem` (*e.g.,* Downloads folder) and make the key to be not publicly viewable.

```bash
cd /Downloads  ## if D2L_key.pem is stored in Downloads folder
chmod 400 D2L_key.pem
```


![ View instance access and startup method. ](../img/chmod.png)
:width:`700px`
:label:`fig_chmod`


Now, copy the ssh command in the lower red box of :numref:`fig_chmod` and paste onto the command line:

```bash
ssh -i "D2L_key.pem" ubuntu@ec2-xx-xxx-xxx-xxx.y.compute.amazonaws.com
```


When the command line prompts "Are you sure you want to continue connecting (yes/no)", enter "yes" and press Enter to log into the instance.

Your server is ready now.


## Installing CUDA

Before installing CUDA, be sure to update the instance with the latest drivers.

```bash
sudo apt-get update && sudo apt-get install -y build-essential git libgfortran3
```


Here we download CUDA 10.1. Visit NVIDIA's official repository at (https://developer.nvidia.com/cuda-downloads) to find the download link of CUDA 10.1 as shown below.

![Find the CUDA 10.1 download address. ](../img/cuda101.png)
:width:`700px`
:label:`fig_cuda`

Copy the instructions and paste them into the terminal to install
CUDA 10.1.

```bash
## paste the copied link from CUDA website
wget https://developer.download.nvidia.com/compute/cuda/repos/ubuntu1804/x86_64/cuda-ubuntu1804.pin
sudo mv cuda-ubuntu1804.pin /etc/apt/preferences.d/cuda-repository-pin-600
wget http://developer.download.nvidia.com/compute/cuda/10.1/Prod/local_installers/cuda-repo-ubuntu1804-10-1-local-10.1.243-418.87.00_1.0-1_amd64.deb
sudo dpkg -i cuda-repo-ubuntu1804-10-1-local-10.1.243-418.87.00_1.0-1_amd64.deb
sudo apt-key add /var/cuda-repo-10-1-local-10.1.243-418.87.00/7fa2af80.pub
sudo apt-get update
sudo apt-get -y install cuda
```


After installing the program, run the following command to view the GPUs.

```bash
nvidia-smi
```


Finally, add CUDA to the library path to help other libraries find it.

```bash
echo "export LD_LIBRARY_PATH=\${LD_LIBRARY_PATH}:/usr/local/cuda/lib64" >> ~/.bashrc
```


## Installing MXNet and Downloading the D2L Notebooks

First, to simplify the installation, you need to install [Miniconda](https://conda.io/en/latest/miniconda.html) for Linux. The download link and file name are subject to changes, so please go the Miniconda website and click "Copy Link Address" as shown in :numref:`fig_miniconda`.

![ Download Miniconda. ](../img/miniconda.png)
:width:`700px`
:label:`fig_miniconda`

```bash
wget https://repo.anaconda.com/miniconda/Miniconda3-latest-Linux-x86_64.sh
sh Miniconda3-latest-Linux-x86_64.sh
```


You need to answer the following questions:

```bash
Do you accept the license terms? [yes|no]
[no] >>> yes

Miniconda3 will now be installed into this location:
/home/ubuntu/miniconda3
  - Press ENTER to confirm the location
  - Press CTRL-C to abort the installation
  - Or specify a different location below
>>> <ENTER>

Do you wish the installer to initialize Miniconda3
by running conda init? [yes|no]
[no] >>> yes
```


After miniconda installation, run the following command to activate CUDA and Conda.

```bash
source ~/.bashrc
```


Next, download the code for this book.

```bash
sudo apt-get install unzip
mkdir d2l-en && cd d2l-en
wget https://d2l.ai/d2l-en.zip
unzip d2l-en.zip && rm d2l-en.zip
```

<<<<<<< HEAD
Then create the conda `d2l` environment.
=======

Then create the conda `d2l` environment and enter `y` to proceed with the installation.
>>>>>>> 0483d75e

```bash
conda create --name d2l -y
```


After creating the `d2l` environment, activate it and install `pip`.

```bash
conda activate d2l
conda install python=3.7 pip -y
```


Finally, install `MXNet` and `d2l`. The postfix `cu101mkl` means that this is the CUDA 10.1 variant with Intel MKL support. For different versions, say only CUDA 10.0, you would want to choose `cu100` instead.

```bash
## mxnet
pip install mxnet-cu101mkl --pre
pip install git+https://github.com/d2l-ai/d2l-en@numpy2
```


You can test quickly whether everything went well as follows:

```
$ python
>>> from mxnet import np, npx
>>> np.zeros((1024, 1024), ctx=npx.gpu())
```


## Running Jupyter

To run Jupyter remotely you need to use SSH port forwarding. After all, the server in the cloud does not have a monitor or keyboard. For this, log into your server from your desktop (or laptop) as follows.

```
# This command must be run in the local command line
ssh -i "/path/to/key.pem" ubuntu@ec2-xx-xxx-xxx-xxx.y.compute.amazonaws.com -L 8889:localhost:8888
conda activate d2l
jupyter notebook
```


:numref:`fig_jupyter` shows the possible output after you run Jupyter Notebook. The last row is the URL for port 8888.

![ Output after running Jupyter Notebook. The last row is the URL for port 8888. ](../img/jupyter.png)
:width:`700px`
:label:`fig_jupyter`

Since you used port forwarding to port 8889 you will need to replace the port number and use the secret as given by Jupyter when opening the URL in your local browser.

## Closing Unused Instances

As cloud services are billed by the time of use, you should close instances that are not being used. Note that there are alternatives: "Stopping" an instance means that you will be able to start it again. This is akin to switching off the power for your regular server. However, stopped instances will still be billed a small amount for the hard disk space retained. "Terminate" deletes all data associated with it. This includes the disk, hence you cannot start it again. Only do this if you know that you will not need it in the future.

If you want to use the instance as a template for many more instances,
right-click on the example in Figure 14.16 :numref:`fig_connect` and select "Image" $\rightarrow$
"Create" to create an image of the instance. Once this is complete, select
"Instance State" $\rightarrow$ "Terminate" to terminate the instance. The next
time you want to use this instance, you can follow the steps for creating and
running an EC2 instance described in this section to create an instance based on
the saved image. The only difference is that, in "1. Choose AMI" shown in
:numref:`fig_ubuntu`, you must use the "My AMIs" option on the left to select your saved
image. The created instance will retain the information stored on the image hard
disk. For example, you will not have to reinstall CUDA and other runtime
environments.

## Summary

* Cloud computing services offer a wide variety of GPU servers.
* You can launch and stop instances on demand without having to buy and build your own computer.
* You need to install suitable GPU drivers before you can use them.

## Exercises

1. The cloud offers convenience, but it does not come cheap. Find out how to launch [spot instances](https://aws.amazon.com/ec2/spot/) to see how to reduce prices.
1. Experiment with different GPU servers. How fast are they?
1. Experiment with multi-GPU servers. How well can you scale things up?

## [Discussions](https://discuss.mxnet.io/t/2399)

![](../img/qr_aws.svg)<|MERGE_RESOLUTION|>--- conflicted
+++ resolved
@@ -228,12 +228,7 @@
 unzip d2l-en.zip && rm d2l-en.zip
 ```
 
-<<<<<<< HEAD
 Then create the conda `d2l` environment.
-=======
-
-Then create the conda `d2l` environment and enter `y` to proceed with the installation.
->>>>>>> 0483d75e
 
 ```bash
 conda create --name d2l -y
