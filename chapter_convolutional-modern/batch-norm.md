--- conflicted
+++ resolved
@@ -257,15 +257,11 @@
 
 ## Use a Batch Normalization LeNet
 
-<<<<<<< HEAD
-Next, we will modify the [LeNet model](lenet.md) 
+Next, we will modify the LeNet model (:numref:`chapter_lenet`)
 in order to apply the batch normalization layer. 
 We add the batch normalization layer 
 after all the convolutional layers and after all fully-connected layers. 
 As discussed, we add it  before the activation layer.
-=======
-Next, we will modify the LeNet model (:numref:`chapter_lenet`) in order to apply the batch normalization layer. We add the batch normalization layer after all the convolutional layers and after all fully connected layers. As discussed, we add it  before the activation layer.
->>>>>>> 150f8b4c
 
 ```{.python .input  n=74}
 net = nn.Sequential()
