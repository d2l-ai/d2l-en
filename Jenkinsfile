--- conflicted
+++ resolved
@@ -9,11 +9,7 @@
       rm -rf ~/miniconda3/envs/${ENV_NAME}
       conda create -n ${ENV_NAME} pip -y
       conda activate ${ENV_NAME}
-<<<<<<< HEAD
-      pip install https://s3-us-west-2.amazonaws.com/apache-mxnet/dist/python/numpy/20190613/mxnet-1.5.0b20190613-py2.py3-none-manylinux1_x86_64.whl
-=======
       pip install https://s3-us-west-2.amazonaws.com/apache-mxnet/dist/python/numpy/20190617/mxnet-1.5.0b20190617-py2.py3-none-manylinux1_x86_64.whl
->>>>>>> bc98faaa
       python setup.py develop
       pip install git+https://github.com/d2l-ai/d2l-book
       pip list
