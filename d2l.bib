--- conflicted
+++ resolved
@@ -4260,7 +4260,6 @@
   pages       = {2951--2959}
 }
 
-<<<<<<< HEAD
 @inproceedings{bergstra-nips11,
   author      = {Bergstra, J. and Bardenet, R. and Bengio, Y. and Kegl, B.},
   title       = {Algorithms for hyper-parameter optimization},
@@ -4274,14 +4273,6 @@
     title   = {Random Search for Hyper-Parameter Optimization},
     journal = {Journal of Machine Learning Research},
     year    = {2012},
-=======
-@article{bergstra2011algorithms,
-  title={Algorithms for hyper-parameter optimization},
-  author={Bergstra, James and Bardenet, R{\'e}mi and Bengio, Yoshua and K{\'e}gl, Bal{\'a}zs},
-  journal={Advances in {N}eural {I}nformation {P}rocessing {S}ystems},
-  volume={24},
-  year={2011}
->>>>>>> c6134986
 }
 
 
