
@InProceedings{	  Maas.Daly.Pham.ea.2011,
  title		= {Learning word vectors for sentiment analysis},
  author	= {Maas, Andrew L and Daly, Raymond E and Pham, Peter T and
		  Huang, Dan and Ng, Andrew Y and Potts, Christopher},
  booktitle	= {Proceedings of the 49th annual meeting of the association
		  for computational linguistics: Human language
		  technologies-volume 1},
  pages		= {142--150},
  year		= {2011},
  organization	= {Association for Computational Linguistics}
}

@Article{	  Kim.2014,
  title		= {Convolutional neural networks for sentence
		  classification},
  author	= {Kim, Yoon},
  journal	= {arXiv preprint arXiv:1408.5882},
  year		= {2014}
}

@InProceedings{	  Pennington.Socher.Manning.2014,
  title		= {Glove: Global vectors for word representation},
  author	= {Pennington, Jeffrey and Socher, Richard and Manning,
		  Christopher},
  booktitle	= {Proceedings of the 2014 conference on empirical methods in
		  natural language processing (EMNLP)},
  pages		= {1532--1543},
  year		= {2014}
}

@Article{	  Bojanowski.Grave.Joulin.ea.2017,
  title		= {Enriching word vectors with subword information},
  author	= {Bojanowski, Piotr and Grave, Edouard and Joulin, Armand
		  and Mikolov, Tomas},
  journal	= {Transactions of the Association for Computational
		  Linguistics},
  volume	= {5},
  pages		= {135--146},
  year		= {2017},
  publisher	= {MIT Press}
}

@Article{	  Mikolov.Chen.Corrado.ea.2013,
  title		= {Efficient estimation of word representations in vector
		  space},
  author	= {Mikolov, Tomas and Chen, Kai and Corrado, Greg and Dean,
		  Jeffrey},
  journal	= {arXiv preprint arXiv:1301.3781},
  year		= {2013}
}

@InProceedings{	  Mikolov.Sutskever.Chen.ea.2013,
  title		= {Distributed representations of words and phrases and their
		  compositionality},
  author	= {Mikolov, Tomas and Sutskever, Ilya and Chen, Kai and
		  Corrado, Greg S and Dean, Jeff},
  booktitle	= {Advances in neural information processing systems},
  pages		= {3111--3119},
  year		= {2013}
}

@InProceedings{	  Gatys.Ecker.Bethge.2016,
  title		= {Image style transfer using convolutional neural networks},
  author	= {Gatys, Leon A and Ecker, Alexander S and Bethge,
		  Matthias},
  booktitle	= {Proceedings of the IEEE conference on computer vision and
		  pattern recognition},
  pages		= {2414--2423},
  year		= {2016}
}

@Article{	  Tieleman.Hinton.2012,
  title		= {Lecture 6.5-rmsprop: Divide the gradient by a running
		  average of its recent magnitude},
  author	= {Tieleman, Tijmen and Hinton, Geoffrey},
  journal	= {COURSERA: Neural networks for machine learning},
  volume	= {4},
  number	= {2},
  pages		= {26--31},
  year		= {2012}
}

@Article{	  Kingma.Ba.2014,
  title		= {Adam: A method for stochastic optimization},
  author	= {Kingma, Diederik P and Ba, Jimmy},
  journal	= {arXiv preprint arXiv:1412.6980},
  year		= {2014}
}

@Article{	  Duchi.Hazan.Singer.2011,
  title		= {Adaptive subgradient methods for online learning and
		  stochastic optimization},
  author	= {Duchi, John and Hazan, Elad and Singer, Yoram},
  journal	= {Journal of Machine Learning Research},
  volume	= {12},
  number	= {Jul},
  pages		= {2121--2159},
  year		= {2011}
}

@Article{	  Zeiler.2012,
  title		= {ADADELTA: an adaptive learning rate method},
  author	= {Zeiler, Matthew D},
  journal	= {arXiv preprint arXiv:1212.5701},
  year		= {2012}
}

@Article{	  Simonyan.Zisserman.2014,
  title		= {Very deep convolutional networks for large-scale image
		  recognition},
  author	= {Simonyan, Karen and Zisserman, Andrew},
  journal	= {arXiv preprint arXiv:1409.1556},
  year		= {2014}
}

@Article{	  Lin.Chen.Yan.2013,
  title		= {Network in network},
  author	= {Lin, Min and Chen, Qiang and Yan, Shuicheng},
  journal	= {arXiv preprint arXiv:1312.4400},
  year		= {2013}
}

@Article{	  Luo.Wang.Shao.ea.2018,
  title		= {Towards understanding regularization in batch
		  normalization},
  author	= {Luo, Ping and Wang, Xinjiang and Shao, Wenqi and Peng,
		  Zhanglin},
  journal	= {arXiv preprint},
  year		= {2018}
}

@Article{	  Teye.Azizpour.Smith.2018,
  title		= {Bayesian uncertainty estimation for batch normalized deep
		  networks},
  author	= {Teye, Mattias and Azizpour, Hossein and Smith, Kevin},
  journal	= {arXiv preprint arXiv:1802.06455},
  year		= {2018}
}

@InProceedings{	  Krizhevsky.Sutskever.Hinton.2012,
  title		= {Imagenet classification with deep convolutional neural
		  networks},
  author	= {Krizhevsky, Alex and Sutskever, Ilya and Hinton, Geoffrey
		  E},
  booktitle	= {Advances in neural information processing systems},
  pages		= {1097--1105},
  year		= {2012}
}

@Article{	  Chung.Gulcehre.Cho.ea.2014,
  title		= {Empirical evaluation of gated recurrent neural networks on
		  sequence modeling},
  author	= {Chung, Junyoung and Gulcehre, Caglar and Cho, KyungHyun
		  and Bengio, Yoshua},
  journal	= {arXiv preprint arXiv:1412.3555},
  year		= {2014}
}

@Article{	  Cho.Van-Merrienboer.Bahdanau.ea.2014,
  title		= {On the properties of neural machine translation:
		  Encoder-decoder approaches},
  author	= {Cho, Kyunghyun and Van Merri{\"e}nboer, Bart and Bahdanau,
		  Dzmitry and Bengio, Yoshua},
  journal	= {arXiv preprint arXiv:1409.1259},
  year		= {2014}
}

@InProceedings{	  Wigner.1958,
  title		= {On the distribution of the roots of certain symmetric
		  matrices},
  author	= {Wigner, Eugene P.},
  booktitle	= {Ann. Math},
  pages		= {325--327},
  year		= {1958}
}

@InProceedings{	  Lin.Goyal.Girshick.ea.2017,
  title		= {Focal loss for dense object detection},
  author	= {Lin, Tsung-Yi and Goyal, Priya and Girshick, Ross and He,
		  Kaiming and Doll{\'a}r, Piotr},
  booktitle	= {Proceedings of the IEEE international conference on
		  computer vision},
  pages		= {2980--2988},
  year		= {2017}
}

@InProceedings{	  Liu.Anguelov.Erhan.ea.2016,
  title		= {Ssd: Single shot multibox detector},
  author	= {Liu, Wei and Anguelov, Dragomir and Erhan, Dumitru and
		  Szegedy, Christian and Reed, Scott and Fu, Cheng-Yang and
		  Berg, Alexander C},
  booktitle	= {European conference on computer vision},
  pages		= {21--37},
  year		= {2016},
  organization	= {Springer}
}

@InProceedings{	  He.Gkioxari.Dollar.ea.2017,
  title		= {Mask r-cnn},
  author	= {He, Kaiming and Gkioxari, Georgia and Doll{\'a}r, Piotr
		  and Girshick, Ross},
  booktitle	= {Proceedings of the IEEE international conference on
		  computer vision},
  pages		= {2961--2969},
  year		= {2017}
}

@InProceedings{	  Girshick.2015,
  title		= {Fast r-cnn},
  author	= {Girshick, Ross},
  booktitle	= {Proceedings of the IEEE international conference on
		  computer vision},
  pages		= {1440--1448},
  year		= {2015}
}

@Article{	  Uijlings.Van-De-Sande.Gevers.ea.2013,
  title		= {Selective search for object recognition},
  author	= {Uijlings, Jasper RR and Van De Sande, Koen EA and Gevers,
		  Theo and Smeulders, Arnold WM},
  journal	= {International journal of computer vision},
  volume	= {104},
  number	= {2},
  pages		= {154--171},
  year		= {2013},
  publisher	= {Springer}
}

@InProceedings{	  Girshick.Donahue.Darrell.ea.2014,
  title		= {Rich feature hierarchies for accurate object detection and
		  semantic segmentation},
  author	= {Girshick, Ross and Donahue, Jeff and Darrell, Trevor and
		  Malik, Jitendra},
  booktitle	= {Proceedings of the IEEE conference on computer vision and
		  pattern recognition},
  pages		= {580--587},
  year		= {2014}
}

@InProceedings{	  Huang.Liu.Van-Der-Maaten.ea.2017,
  title		= {Densely connected convolutional networks},
  author	= {Huang, Gao and Liu, Zhuang and Van Der Maaten, Laurens and
		  Weinberger, Kilian Q},
  booktitle	= {Proceedings of the IEEE conference on computer vision and
		  pattern recognition},
  pages		= {4700--4708},
  year		= {2017}
}

@InProceedings{	  Szegedy.Ioffe.Vanhoucke.ea.2017,
  title		= {Inception-v4, inception-resnet and the impact of residual
		  connections on learning},
  author	= {Szegedy, Christian and Ioffe, Sergey and Vanhoucke,
		  Vincent and Alemi, Alexander A},
  booktitle	= {Thirty-First AAAI Conference on Artificial Intelligence},
  year		= {2017}
}

@InProceedings{	  Szegedy.Vanhoucke.Ioffe.ea.2016,
  title		= {Rethinking the inception architecture for computer
		  vision},
  author	= {Szegedy, Christian and Vanhoucke, Vincent and Ioffe,
		  Sergey and Shlens, Jon and Wojna, Zbigniew},
  booktitle	= {Proceedings of the IEEE conference on computer vision and
		  pattern recognition},
  pages		= {2818--2826},
  year		= {2016}
}

@Article{	  Ioffe.Szegedy.2015,
  title		= {Batch normalization: Accelerating deep network training by
		  reducing internal covariate shift},
  author	= {Ioffe, Sergey and Szegedy, Christian},
  journal	= {arXiv preprint arXiv:1502.03167},
  year		= {2015}
}

@InProceedings{	  Szegedy.Liu.Jia.ea.2015,
  title		= {Going deeper with convolutions},
  author	= {Szegedy, Christian and Liu, Wei and Jia, Yangqing and
		  Sermanet, Pierre and Reed, Scott and Anguelov, Dragomir and
		  Erhan, Dumitru and Vanhoucke, Vincent and Rabinovich,
		  Andrew},
  booktitle	= {Proceedings of the IEEE conference on computer vision and
		  pattern recognition},
  pages		= {1--9},
  year		= {2015}
}

@InProceedings{	  He.Zhang.Ren.ea.2016,
  title		= {Deep residual learning for image recognition},
  author	= {He, Kaiming and Zhang, Xiangyu and Ren, Shaoqing and Sun,
		  Jian},
  booktitle	= {Proceedings of the IEEE conference on computer vision and
		  pattern recognition},
  pages		= {770--778},
  year		= {2016}
}

@InProceedings{	  He.Zhang.Ren.ea.2016*1,
  title		= {Identity mappings in deep residual networks},
  author	= {He, Kaiming and Zhang, Xiangyu and Ren, Shaoqing and Sun,
		  Jian},
  booktitle	= {European conference on computer vision},
  pages		= {630--645},
  year		= {2016},
  organization	= {Springer}
}

@InProceedings{	  Santurkar.Tsipras.Ilyas.ea.2018,
  title		= {How does batch normalization help optimization?},
  author	= {Santurkar, Shibani and Tsipras, Dimitris and Ilyas, Andrew
		  and Madry, Aleksander},
  booktitle	= {Advances in Neural Information Processing Systems},
  pages		= {2483--2493},
  year		= {2018}
}

@Article{	  Lipton.Steinhardt.2018,
  title		= {Troubling trends in machine learning scholarship},
  author	= {Lipton, Zachary C and Steinhardt, Jacob},
  journal	= {arXiv preprint arXiv:1807.03341},
  year		= {2018}
}

@Article{	  Watkins.Dayan.1992,
  title		= {Q-learning},
  author	= {Watkins, Christopher JCH and Dayan, Peter},
  journal	= {Machine learning},
  volume	= {8},
  number	= {3-4},
  pages		= {279--292},
  year		= {1992},
  publisher	= {Springer}
}

@Article{	  Hochreiter.Schmidhuber.1997,
  title		= {Long short-term memory},
  author	= {Hochreiter, Sepp and Schmidhuber, J{\"u}rgen},
  journal	= {Neural computation},
  volume	= {9},
  number	= {8},
  pages		= {1735--1780},
  year		= {1997},
  publisher	= {MIT Press}
}

@Article{	  McCulloch.Pitts.1943,
  title		= {A logical calculus of the ideas immanent in nervous
		  activity},
  author	= {McCulloch, Warren S and Pitts, Walter},
  journal	= {The bulletin of mathematical biophysics},
  volume	= {5},
  number	= {4},
  pages		= {115--133},
  year		= {1943},
  publisher	= {Springer}
}

@Book{		  Chowdhury.2010,
  title		= {Introduction to modern information retrieval},
  author	= {Chowdhury, Gobinda G},
  year		= {2010},
  publisher	= {Facet publishing}
}

@Article{	  Lowe.2004,
  title		= {Distinctive image features from scale-invariant
		  keypoints},
  author	= {Lowe, David G},
  journal	= {International journal of computer vision},
  volume	= {60},
  number	= {2},
  pages		= {91--110},
  year		= {2004},
  publisher	= {Springer}
}

@InCollection{	  Canny.1987,
  title		= {A computational approach to edge detection},
  author	= {Canny, John},
  booktitle	= {Readings in computer vision},
  pages		= {184--203},
  year		= {1987},
  publisher	= {Elsevier}
}

@InProceedings{	  Brown.Sandholm.2017,
  title		= {Libratus: The Superhuman AI for No-Limit Poker.},
  author	= {Brown, Noam and Sandholm, Tuomas},
  booktitle	= {IJCAI},
  pages		= {5226--5228},
  year		= {2017}
}

@Article{	  Silver.Huang.Maddison.ea.2016,
  title		= {Mastering the game of Go with deep neural networks and
		  tree search},
  author	= {Silver, David and Huang, Aja and Maddison, Chris J and
		  Guez, Arthur and Sifre, Laurent and Van Den Driessche,
		  George and Schrittwieser, Julian and Antonoglou, Ioannis
		  and Panneershelvam, Veda and Lanctot, Marc and others},
  journal	= {nature},
  volume	= {529},
  number	= {7587},
  pages		= {484},
  year		= {2016},
  publisher	= {Nature Publishing Group}
}

@Article{	  Campbell.Hoane-Jr.Hsu.2002,
  title		= {Deep blue},
  author	= {Campbell, Murray and Hoane Jr, A Joseph and Hsu,
		  Feng-hsiung},
  journal	= {Artificial intelligence},
  volume	= {134},
  number	= {1-2},
  pages		= {57--83},
  year		= {2002},
  publisher	= {Elsevier}
}

@InProceedings{	  Hu.Shen.Sun.2018,
  title		= {Squeeze-and-excitation networks},
  author	= {Hu, Jie and Shen, Li and Sun, Gang},
  booktitle	= {Proceedings of the IEEE conference on computer vision and
		  pattern recognition},
  pages		= {7132--7141},
  year		= {2018}
}

@Article{	  Lin.Lv.Zhu.ea.2010,
  title		= {Imagenet classification: fast descriptor coding and
		  large-scale svm training},
  author	= {Lin, Yuanqing and Lv, F and Zhu, S and Yang, M and Cour, T
		  and Yu, K and Cao, L and Li, Z and Tsai, MH and Zhou, X and
		  others},
  journal	= {Large scale visual recognition challenge},
  year		= {2010}
}

@InProceedings{	  Xiong.Wu.Alleva.ea.2018,
  title		= {The Microsoft 2017 conversational speech recognition
		  system},
  author	= {Xiong, Wayne and Wu, Lingfeng and Alleva, Fil and Droppo,
		  Jasha and Huang, Xuedong and Stolcke, Andreas},
  booktitle	= {2018 IEEE International Conference on Acoustics, Speech
		  and Signal Processing (ICASSP)},
  pages		= {5934--5938},
  year		= {2018},
  organization	= {IEEE}
}

@Article{	  Jia.Song.He.ea.2018,
  title		= {Highly scalable deep learning training system with
		  mixed-precision: Training imagenet in four minutes},
  author	= {Jia, Xianyan and Song, Shutao and He, Wei and Wang,
		  Yangzihao and Rong, Haidong and Zhou, Feihu and Xie,
		  Liqiang and Guo, Zhenyu and Yang, Yuanzhou and Yu, Liwei
		  and others},
  journal	= {arXiv preprint arXiv:1807.11205},
  year		= {2018}
}

@Article{	  You.Gitman.Ginsburg.2017,
  title		= {Large batch training of convolutional networks},
  author	= {You, Yang and Gitman, Igor and Ginsburg, Boris},
  journal	= {arXiv preprint arXiv:1708.03888},
  year		= {2017}
}

@PhDThesis{	  Li.2017,
  title		= {Scaling Distributed Machine Learning with System and
		  Algorithm Co-design},
  author	= {Li, Mu},
  year		= {2017},
  school	= {PhD Thesis, CMU}
}

@Article{	  Karras.Aila.Laine.ea.2017,
  title		= {Progressive growing of gans for improved quality,
		  stability, and variation},
  author	= {Karras, Tero and Aila, Timo and Laine, Samuli and
		  Lehtinen, Jaakko},
  journal	= {arXiv preprint arXiv:1710.10196},
  year		= {2017}
}

@InProceedings{	  Zhu.Park.Isola.ea.2017,
  title		= {Unpaired image-to-image translation using cycle-consistent
		  adversarial networks},
  author	= {Zhu, Jun-Yan and Park, Taesung and Isola, Phillip and
		  Efros, Alexei A},
  booktitle	= {Proceedings of the IEEE international conference on
		  computer vision},
  pages		= {2223--2232},
  year		= {2017}
}

@Article{	  Bahdanau.Cho.Bengio.2014,
  title		= {Neural machine translation by jointly learning to align
		  and translate},
  author	= {Bahdanau, Dzmitry and Cho, Kyunghyun and Bengio, Yoshua},
  journal	= {arXiv preprint arXiv:1409.0473},
  year		= {2014}
}

@InProceedings{	  Sukhbaatar.Weston.Fergus.ea.2015,
  title		= {End-to-end memory networks},
  author	= {Sukhbaatar, Sainbayar and Weston, Jason and Fergus, Rob
		  and others},
  booktitle	= {Advances in neural information processing systems},
  pages		= {2440--2448},
  year		= {2015}
}

@Article{	  Reed.De-Freitas.2015,
  title		= {Neural programmer-interpreters},
  author	= {Reed, Scott and De Freitas, Nando},
  journal	= {arXiv preprint arXiv:1511.06279},
  year		= {2015}
}

@InProceedings{	  Glorot.Bengio.2010,
  title		= {Understanding the difficulty of training deep feedforward
		  neural networks},
  author	= {Glorot, Xavier and Bengio, Yoshua},
  booktitle	= {Proceedings of the thirteenth international conference on
		  artificial intelligence and statistics},
  pages		= {249--256},
  year		= {2010}
}

@Article{	  Bishop.1995,
  title		= {Training with noise is equivalent to Tikhonov
		  regularization},
  author	= {Bishop, Chris M},
  journal	= {Neural computation},
  volume	= {7},
  number	= {1},
  pages		= {108--116},
  year		= {1995},
  publisher	= {MIT Press}
}

@Article{	  Srivastava.Hinton.Krizhevsky.ea.2014,
  title		= {Dropout: a simple way to prevent neural networks from
		  overfitting},
  author	= {Srivastava, Nitish and Hinton, Geoffrey and Krizhevsky,
		  Alex and Sutskever, Ilya and Salakhutdinov, Ruslan},
  journal	= {The Journal of Machine Learning Research},
  volume	= {15},
  number	= {1},
  pages		= {1929--1958},
  year		= {2014},
  publisher	= {JMLR. org}
}

@Article{	  Xiao.Rasul.Vollgraf.2017,
  title		= {Fashion-mnist: a novel image dataset for benchmarking
		  machine learning algorithms},
  author	= {Xiao, Han and Rasul, Kashif and Vollgraf, Roland},
  journal	= {arXiv preprint arXiv:1708.07747},
  year		= {2017}
}

@Article{	  LeCun.Bottou.Bengio.ea.1998,
  title		= {Gradient-based learning applied to document recognition},
  author	= {LeCun, Yann and Bottou, L{\'e}on and Bengio, Yoshua and
		  Haffner, Patrick and others},
  journal	= {Proceedings of the IEEE},
  volume	= {86},
  number	= {11},
  pages		= {2278--2324},
  year		= {1998},
  publisher	= {Taipei, Taiwan}
}

@Article{	  Dumoulin.Visin.2016,
  title		= {A guide to convolution arithmetic for deep learning},
  author	= {Dumoulin, Vincent and Visin, Francesco},
  journal	= {arXiv preprint arXiv:1603.07285},
  year		= {2016}
}

@InProceedings{	  Long.Shelhamer.Darrell.2015,
  title		= {Fully convolutional networks for semantic segmentation},
  author	= {Long, Jonathan and Shelhamer, Evan and Darrell, Trevor},
  booktitle	= {Proceedings of the IEEE conference on computer vision and
		  pattern recognition},
  pages		= {3431--3440},
  year		= {2015}
}

@Article{	  Radford.Metz.Chintala.2015,
  title		= {Unsupervised representation learning with deep
		  convolutional generative adversarial networks},
  author	= {Radford, Alec and Metz, Luke and Chintala, Soumith},
  journal	= {arXiv preprint arXiv:1511.06434},
  year		= {2015}
}

@InProceedings{	  Goodfellow.Pouget-Abadie.Mirza.ea.2014,
  title		= {Generative adversarial nets},
  author	= {Goodfellow, Ian and Pouget-Abadie, Jean and Mirza, Mehdi
		  and Xu, Bing and Warde-Farley, David and Ozair, Sherjil and
		  Courville, Aaron and Bengio, Yoshua},
  booktitle	= {Advances in neural information processing systems},
  pages		= {2672--2680},
  year		= {2014}
}

@Book{		  Goodfellow.Bengio.Courville.2016,
  title		= {Deep Learning},
  author	= {Ian Goodfellow and Yoshua Bengio and Aaron Courville},
  publisher	= {MIT Press},
  note		= {\url{http://www.deeplearningbook.org}},
  year		= {2016}
}

@Book{		  Bishop.2006,
  title		= {Pattern recognition and machine learning},
  author	= {Bishop, Christopher M},
  year		= {2006},
  publisher	= {springer}
}

@Book{		  Bollobas.1999,
  title		= {Linear analysis},
  author	= {Bollob{\'a}s, B},
  year		= {1999},
  publisher	= {Cambridge University Press, Cambridge}
}

@Book{		  Wasserman.2013,
  title		= {All of statistics: a concise course in statistical
		  inference},
  author	= {Wasserman, Larry},
  year		= {2013},
  publisher	= {Springer Science \& Business Media}
}

@Book{		  Boyd.Vandenberghe.2004,
  address	= {Cambridge, England},
  author	= {Stephen Boyd and Lieven Vandenberghe},
  publisher	= {Cambridge University Press},
  title		= {Convex Optimization},
  year		= 2004
}

@Article{	  Salton.Wong.Yang.1975,
  title		= {A vector space model for automatic indexing},
  author	= {Salton, Gerard and Wong, Anita and Yang, Chung-Shu},
  journal	= {Communications of the ACM},
  volume	= {18},
  number	= {11},
  pages		= {613--620},
  year		= {1975},
  publisher	= {ACM}
}

@InProceedings{	  Wu.Ahmed.Beutel.ea.2017,
  title		= {Recurrent recommender networks},
  author	= {Wu, Chao-Yuan and Ahmed, Amr and Beutel, Alex and Smola,
		  Alexander J and Jing, How},
  booktitle	= {Proceedings of the tenth ACM international conference on
		  web search and data mining},
  pages		= {495--503},
  year		= {2017},
  organization	= {ACM}
}

@InProceedings{	  Koren.2009,
  title		= {Collaborative filtering with temporal dynamics},
  author	= {Koren, Yehuda},
  booktitle	= {Proceedings of the 15th ACM SIGKDD international
		  conference on Knowledge discovery and data mining},
  pages		= {447--456},
  year		= {2009},
  organization	= {ACM}
}

@Book{		  Strang.1993,
  title		= {Introduction to linear algebra},
  author	= {Strang, Gilbert},
  volume	= {3},
  year		= {1993},
  publisher	= {Wellesley-Cambridge Press Wellesley, MA}
}

@Article{	  Kolter.2008,
  title		= {Linear Algebra Review and Reference},
  author	= {Kolter, Zico},
  journal	= {Available online: http},
  year		= {2008}
}

@Article{	  Petersen.Pedersen.ea.2008,
  title		= {The matrix cookbook},
  author	= {Petersen, Kaare Brandt and Pedersen, Michael Syskind and
		  others},
  journal	= {Technical University of Denmark},
  volume	= {7},
  number	= {15},
  pages		= {510},
  year		= {2008}
}

@Article{	  Goh.2017,
  author	= {Goh, Gabriel},
  title		= {Why Momentum Really Works},
  journal	= {Distill},
  year		= {2017},
  url		= {http://distill.pub/2017/momentum},
  doi		= {10.23915/distill.00006}
}

@Article{	  Edelman.Ostrovsky.Schwarz.2007,
  title		= {Internet advertising and the generalized second-price
		  auction: Selling billions of dollars worth of keywords},
  author	= {Edelman, Benjamin and Ostrovsky, Michael and Schwarz,
		  Michael},
  journal	= {American economic review},
  volume	= {97},
  number	= {1},
  pages		= {242--259},
  year		= {2007}
}

@Article{	  Wood.Gasthaus.Archambeau.ea.2011,
  title		= {The sequence memoizer},
  author	= {Wood, Frank and Gasthaus, Jan and Archambeau, C{\'e}dric
		  and James, Lancelot and Teh, Yee Whye},
  journal	= {Communications of the ACM},
  volume	= {54},
  number	= {2},
  pages		= {91--98},
  year		= {2011},
  publisher	= {ACM}
}

@InProceedings{	  Ioffe.2017,
  title		= {Batch renormalization: Towards reducing minibatch
		  dependence in batch-normalized models},
  author	= {Ioffe, Sergey},
  booktitle	= {Advances in neural information processing systems},
  pages		= {1945--1953},
  year		= {2017}
}

@Article{	  Polyak.1964,
  title		= {Some methods of speeding up the convergence of iteration
		  methods},
  author	= {Polyak, Boris T},
  journal	= {USSR Computational Mathematics and Mathematical Physics},
  volume	= {4},
  number	= {5},
  pages		= {1--17},
  year		= {1964},
  publisher	= {Elsevier}
}

@Book{		  Nesterov.2018,
  title		= {Lectures on convex optimization},
  author	= {Nesterov, Yurii},
  volume	= {137},
  year		= {2018},
  publisher	= {Springer}
}

@InProceedings{	  Sutskever.Martens.Dahl.ea.2013,
  title		= {On the importance of initialization and momentum in deep
		  learning},
  author	= {Sutskever, Ilya and Martens, James and Dahl, George and
		  Hinton, Geoffrey},
  booktitle	= {International conference on machine learning},
  pages		= {1139--1147},
  year		= {2013}
}

@InProceedings{	  Flammarion.Bach.2015,
  title		= {From averaging to acceleration, there is only a
		  step-size},
  author	= {Flammarion, Nicolas and Bach, Francis},
  booktitle	= {Conference on Learning Theory},
  pages		= {658--695},
  year		= {2015}
}

@InProceedings{	  Hazan.Rakhlin.Bartlett.2008,
  title		= {Adaptive online gradient descent},
  author	= {Hazan, Elad and Rakhlin, Alexander and Bartlett, Peter L},
  booktitle	= {Advances in Neural Information Processing Systems},
  pages		= {65--72},
  year		= {2008}
}

@Misc{		  Nesterov.Vial.2000,
  title		= {Confidence level solutions for stochastic programming,
		  Stochastic Programming E-Print Series},
  author	= {Nesterov, Yu and Vial, J-Ph},
  year		= {2000}
}

@InProceedings{	  Ren.He.Girshick.ea.2015,
  title		= {Faster r-cnn: Towards real-time object detection with
		  region proposal networks},
  author	= {Ren, Shaoqing and He, Kaiming and Girshick, Ross and Sun,
		  Jian},
  booktitle	= {Advances in neural information processing systems},
  pages		= {91--99},
  year		= {2015}
}

@Article{	  Shannon.1948,
  author	= {Shannon, Claude Elwood},
  journal	= {The Bell System Technical Journal},
  month		= {7},
  number	= 3,
  pages		= {379--423},
  publisher	= {Nokia Bell Labs},
  title		= {A Mathematical Theory of Communication},
  volume	= 27,
  year		= 1948
}

@Article{	  Csiszar.2008,
  title		= {Axiomatic characterizations of information measures},
  author	= {Csisz{\'a}r, Imre},
  journal	= {Entropy},
  volume	= {10},
  number	= {3},
  pages		= {261--273},
  year		= {2008},
  publisher	= {Molecular Diversity Preservation International}
}

@Article{	  Rumelhart.Hinton.Williams.ea.1988,
  title		= {Learning representations by back-propagating errors},
  author	= {Rumelhart, David E and Hinton, Geoffrey E and Williams,
		  Ronald J and others},
  journal	= {Cognitive modeling},
  volume	= {5},
  number	= {3},
  pages		= {1},
  year		= {1988}
}

@Book{		  Van-Loan.Golub.1983,
  title		= {Matrix computations},
  author	= {Van Loan, Charles F and Golub, Gene H},
  year		= {1983},
  publisher	= {Johns Hopkins University Press}
}

@InProceedings{	  Vaswani.Shazeer.Parmar.ea.2017,
  title		= {Attention is all you need},
  author	= {Vaswani, Ashish and Shazeer, Noam and Parmar, Niki and
		  Uszkoreit, Jakob and Jones, Llion and Gomez, Aidan N and
		  Kaiser, {\L}ukasz and Polosukhin, Illia},
  booktitle	= {Advances in neural information processing systems},
  pages		= {5998--6008},
  year		= {2017}
}

@Article{	  Ginibre.1965,
  title		= {Statistical ensembles of complex, quaternion, and real
		  matrices},
  author	= {Ginibre, Jean},
  journal	= {Journal of Mathematical Physics},
  volume	= {6},
  number	= {3},
  pages		= {440--449},
  year		= {1965},
  publisher	= {AIP}
}

@InProceedings{	  Pennington.Schoenholz.Ganguli.2017,
  title		= {Resurrecting the sigmoid in deep learning through
		  dynamical isometry: theory and practice},
  author	= {Pennington, Jeffrey and Schoenholz, Samuel and Ganguli,
		  Surya},
  booktitle	= {Advances in neural information processing systems},
  pages		= {4785--4795},
  year		= {2017}
}

@Book{		  Koller.Friedman.2009,
  title		= {Probabilistic graphical models: principles and
		  techniques},
  author	= {Koller, Daphne and Friedman, Nir},
  year		= {2009},
  publisher	= {MIT press}
}

@Article{	  Tallec.Ollivier.2017,
  title		= {Unbiasing truncated backpropagation through time},
  author	= {Tallec, Corentin and Ollivier, Yann},
  journal	= {arXiv preprint arXiv:1705.08209},
  year		= {2017}
}

@Article{	  Treisman.Gelade.1980,
  title		= {A feature-integration theory of attention},
  author	= {Treisman, Anne M and Gelade, Garry},
  journal	= {Cognitive psychology},
  volume	= {12},
  number	= {1},
  pages		= {97--136},
  year		= {1980},
  publisher	= {Elsevier}
}

@InProceedings{	  Hoyer.Janzing.Mooij.ea.2009,
  title		= {Nonlinear causal discovery with additive noise models},
  author	= {Hoyer, Patrik O and Janzing, Dominik and Mooij, Joris M
		  and Peters, Jonas and Sch{\"o}lkopf, Bernhard},
  booktitle	= {Advances in neural information processing systems},
  pages		= {689--696},
  year		= {2009}
}

@Book{		  Peters.Janzing.Scholkopf.2017,
  title		= {Elements of causal inference: foundations and learning
		  algorithms},
  author	= {Peters, Jonas and Janzing, Dominik and Sch{\"o}lkopf,
		  Bernhard},
  year		= {2017},
  publisher	= {MIT press}
}

@Article{	  Reddi.Kale.Kumar.2019,
  title		= {On the convergence of Adam and beyond},
  author	= {Reddi, Sashank J and Kale, Satyen and Kumar, Sanjiv},
  journal	= {arXiv preprint arXiv:1904.09237},
  year		= {2019}
}

@InProceedings{	  Zaheer.Reddi.Sachan.ea.2018,
  title		= {Adaptive methods for nonconvex optimization},
  author	= {Zaheer, Manzil and Reddi, Sashank and Sachan, Devendra and
		  Kale, Satyen and Kumar, Sanjiv},
  booktitle	= {Advances in Neural Information Processing Systems},
  pages		= {9793--9803},
  year		= {2018}
<<<<<<< HEAD
=======
}
>>>>>>> cedafb83

@Article{	  Neyman.1937,
  title		= {Outline of a theory of statistical estimation based on the
		  classical theory of probability},
  author	= {Neyman, Jerzy},
  journal	= {Philosophical Transactions of the Royal Society of London.
		  Series A, Mathematical and Physical Sciences},
  volume	= {236},
  number	= {767},
  pages		= {333--380},
  year		= {1937},
  publisher	= {The Royal Society London}
}

@Article{	  Morey.Hoekstra.Rouder.ea.2016,
  title		= {The fallacy of placing confidence in confidence
		  intervals},
  author	= {Morey, Richard D and Hoekstra, Rink and Rouder, Jeffrey N
		  and Lee, Michael D and Wagenmakers, Eric-Jan},
  journal	= {Psychonomic bulletin \& review},
  volume	= {23},
  number	= {1},
  pages		= {103--123},
  year		= {2016},
  publisher	= {Springer}
}<|MERGE_RESOLUTION|>--- conflicted
+++ resolved
@@ -944,10 +944,32 @@
   booktitle	= {Advances in Neural Information Processing Systems},
   pages		= {9793--9803},
   year		= {2018}
-<<<<<<< HEAD
-=======
-}
->>>>>>> cedafb83
+
+@Article{	  Neyman.1937,
+  title		= {Outline of a theory of statistical estimation based on the
+		  classical theory of probability},
+  author	= {Neyman, Jerzy},
+  journal	= {Philosophical Transactions of the Royal Society of London.
+		  Series A, Mathematical and Physical Sciences},
+  volume	= {236},
+  number	= {767},
+  pages		= {333--380},
+  year		= {1937},
+  publisher	= {The Royal Society London}
+}
+
+@Article{	  Morey.Hoekstra.Rouder.ea.2016,
+  title		= {The fallacy of placing confidence in confidence
+		  intervals},
+  author	= {Morey, Richard D and Hoekstra, Rink and Rouder, Jeffrey N
+		  and Lee, Michael D and Wagenmakers, Eric-Jan},
+  journal	= {Psychonomic bulletin \& review},
+  volume	= {23},
+  number	= {1},
+  pages		= {103--123},
+  year		= {2016},
+  publisher	= {Springer}
+}
 
 @Article{	  Neyman.1937,
   title		= {Outline of a theory of statistical estimation based on the
