--- conflicted
+++ resolved
@@ -813,7 +813,7 @@
   year		= {2015}
 }
 
-<<<<<<< HEAD
+
 @InProceedings{	  Vaswani.Shazeer.Parmar.ea.2017,
   title		= {Attention is all you need},
   author	= {Vaswani, Ashish and Shazeer, Noam and Parmar, Niki and
@@ -822,7 +822,7 @@
   booktitle	= {Advances in neural information processing systems},
   pages		= {5998--6008},
   year		= {2017}
-=======
+
 
 @Article{Shannon.1948,
   author = {Shannon, Claude Elwood},
@@ -888,5 +888,4 @@
   author={Koller, Daphne and Friedman, Nir},
   year={2009},
   publisher={MIT press}
->>>>>>> 5eeb0442
 }