--- conflicted
+++ resolved
@@ -4379,7 +4379,30 @@
   year={2016}
 }
 
-<<<<<<< HEAD
+@inproceedings{xiong2020layer,
+  title={On layer normalization in the transformer architecture},
+  author={Xiong, Ruibin and Yang, Yunchang and He, Di and Zheng, Kai and Zheng, Shuxin and Xing, Chen and Zhang, Huishuai and Lan, Yanyan and Wang, Liwei and Liu, Tieyan},
+  booktitle={International Conference on Machine Learning},
+  pages={10524--10533},
+  year={2020},
+  organization={PMLR}
+}
+
+@inproceedings{baevski2018adaptive,
+  title={Adaptive Input Representations for Neural Language Modeling},
+  author={Baevski, Alexei and Auli, Michael},
+  booktitle={International Conference on Learning Representations},
+  year={2018}
+}
+
+@inproceedings{wang2019learning,
+  title={Learning Deep Transformer Models for Machine Translation},
+  author={Wang, Qiang and Li, Bei and Xiao, Tong and Zhu, Jingbo and Li, Changliang and Wong, Derek F and Chao, Lidia S},
+  booktitle={Proceedings of the 57th Annual Meeting of the Association for Computational Linguistics},
+  pages={1810--1822},
+  year={2019}
+}
+
 @article{wilson2020bayesian,
   title={Bayesian deep learning and a probabilistic perspective of generalization},
   author={Wilson, Andrew G and Izmailov, Pavel},
@@ -4398,29 +4421,4 @@
   pages={107--115},
   year={2021},
   publisher={ACM New York, NY, USA}
-}
-=======
-@inproceedings{xiong2020layer,
-  title={On layer normalization in the transformer architecture},
-  author={Xiong, Ruibin and Yang, Yunchang and He, Di and Zheng, Kai and Zheng, Shuxin and Xing, Chen and Zhang, Huishuai and Lan, Yanyan and Wang, Liwei and Liu, Tieyan},
-  booktitle={International Conference on Machine Learning},
-  pages={10524--10533},
-  year={2020},
-  organization={PMLR}
-}
-
-@inproceedings{baevski2018adaptive,
-  title={Adaptive Input Representations for Neural Language Modeling},
-  author={Baevski, Alexei and Auli, Michael},
-  booktitle={International Conference on Learning Representations},
-  year={2018}
-}
-
-@inproceedings{wang2019learning,
-  title={Learning Deep Transformer Models for Machine Translation},
-  author={Wang, Qiang and Li, Bei and Xiao, Tong and Zhu, Jingbo and Li, Changliang and Wong, Derek F and Chao, Lidia S},
-  booktitle={Proceedings of the 57th Annual Meeting of the Association for Computational Linguistics},
-  pages={1810--1822},
-  year={2019}
-}
->>>>>>> 699ae2c3
+}