--- conflicted
+++ resolved
@@ -6,11 +6,8 @@
 
 ## VGG Blocks
 
-<<<<<<< HEAD
-The basic building block of a ConvNet is the combination of a convolutional layer (with padding to keep the resolution unchanged), followed by a nonlinearity such as a ReLU. A VGG block is given by a sequence of such layers, followed by maximum pooling. Throughout their design [Simonyan and Ziserman, 2014](https://arxiv.org/abs/1409.1556) used convolution windows of size 3 and maximum poolin with stride and window width 2, effectively halving the resolution after each block. We use the `vgg_block` function to implement this basic VGG block. This function takes the number of convolutional layers `num_convs` and the number of output channels `num_channels` as input.
-=======
 The basic building block of a ConvNet is the combination of a convolutional layer (with padding to keep the resolution unchanged), followed by a nonlinearity such as a ReLu. A VGG block is given by a sequence of such layers, followed by maximum pooling. Throughout their design [Simonyan and Ziserman, 2014](https://arxiv.org/abs/1409.1556) used convolution windows of size 3 and maximum pooling with stride and window width 2, effectively halving the resolution after each block. We use the `vgg_block` function to implement this basic VGG block. This function takes the number of convolutional layers `num_convs` and the number of output channels `num_channels` as input.
->>>>>>> 5ff63fce
+
 
 ```{.python .input  n=1}
 import sys
