--- conflicted
+++ resolved
@@ -109,11 +109,7 @@
 
 simple_alias = reshape, ones, zeros, meshgrid, sin, sinh, cos, cosh, tanh,
                linspace, exp, matmul, reduce_sum, argmax, tensor -> constant,
-<<<<<<< HEAD
-               arange -> range, astype -> cast, int32, float32, transpose
-=======
-               arange -> range, astype -> cast, int32, float32, concat
->>>>>>> 58cf39bd
+               arange -> range, astype -> cast, int32, float32, transpose, concat
 
 fluent_alias = numpy,
 
