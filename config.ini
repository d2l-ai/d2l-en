[project]

# The project name, used as the filename of the package and the PDF file. For
# example, if set to d2l-book, then will build d2l-book.zip and d2l-book.pdf
name = d2l-en

# Book title. It will be displayed on the top-right of the HTML page and the
# front page of the PDF file
title = Dive into Deep Learning

author = Aston Zhang, Zachary C. Lipton, Mu Li, and Alexander J. Smola

copyright = 2021, All authors. Licensed under CC-BY-SA-4.0 and MIT-0.

release = 0.17.0


[build]

# A list of wildcards to indicate the markdown files that need to be evaluated as
# Jupyter notebooks.
notebooks = *.md chapter_preface/*.md chapter_introduction/*.md  chapter_preliminaries/*.md
            chapter_linear-networks/*.md chapter_linear-classification/*.md
            chapter_multilayer-perceptrons/*.md chapter_builders-guide/*.md

# A list of files that will be copied to the build folder.
resources = img/ d2l/ d2l.bib setup.py

# Files that will be skipped.
exclusions = README.md STYLE_GUIDE.md INFO.md CODE_OF_CONDUCT.md CONTRIBUTING.md contrib/*md

# If True (default), then will evaluate the notebook to obtain outputs.
eval_notebook = True

<<<<<<< HEAD
tabs = pytorch, mxnet, tensorflow, jax
=======
# If True, the mark the build as failed for any warning. Default is False.
warning_is_error = False
>>>>>>> 3ebf8d8b

tabs = mxnet, pytorch, tensorflow, jax

# A list of files, if anyone is modified after the last build, will re-build all
# documents.
dependencies =

sphinx_extensions = sphinx.ext.intersphinx

sphinx_configs = intersphinx_mapping = {
                   'numpy': ('https://numpy.org/doc/stable/', None),
                   'mxnet': ('https://mxnet.apache.org/api/python/docs/', None),
                   'torch': ('https://pytorch.org/docs/stable/', None),
                 }
[html]

# A list of links that is displayed on the navbar. A link consists of three
# items: name, URL, and a fontawesome icon
# (https://fontawesome.com/icons?d=gallery). Items are separated by commas.
# PDF, http://numpy.d2l.ai/d2l-en.pdf, fas fa-file-pdf,
header_links = MXNet, https://d2l.ai/d2l-en.pdf, fas fa-file-pdf,
               PyTorch, https://d2l.ai/d2l-en-pytorch.pdf, fas fa-file-pdf,
               Notebooks, https://d2l.ai/d2l-en.zip, fab fa-python,
               Courses, https://courses.d2l.ai, fas fa-user-graduate,
               GitHub, https://github.com/d2l-ai/d2l-en, fab fa-github,
               中文版, https://zh.d2l.ai, fas fa-external-link-alt

favicon = static/favicon.png

html_logo = static/logo-with-text.png

include_css = static/d2l.css


[pdf]

# The file used to post-process the generated tex file.
post_latex = ./static/post_latex/main.py

latex_logo = static/logo.png
main_font = Source Serif Pro
sans_font = Source Sans Pro
mono_font = Inconsolata


[library]

version_file = d2l/__init__.py

[library-mxnet]

lib_file = d2l/mxnet.py
lib_name = np

# Map from d2l.xx to np.xx
simple_alias = ones_like, ones, zeros_like, zeros, arange, meshgrid, sin, sinh, cos, cosh, tanh,
               linspace, exp, log, tensor -> array, normal -> random.normal,
               randn -> random.randn, expand_dims
               rand -> random.rand, matmul -> dot, int32, int64, float32,
               concat -> concatenate, stack, abs, eye

# Map from d2l.xx(a, *args, **kwargs) to a.xx(*args, **kwargs)
fluent_alias = numpy -> asnumpy, reshape, to -> as_in_context, reduce_sum -> sum,
               argmax, astype, reduce_mean -> mean, swapaxes, repeat

alias =
       size = lambda a: a.size
       transpose = lambda a: a.T
       nn_Module = nn.Block
       sigmoid = npx.sigmoid
       batch_matmul = npx.batch_dot

reverse_alias =
       d2l.size\(([\w\_\d]+)\) -> \1.size
       d2l.transpose\(([\w\_\d]+)\) -> \1.T
       d2l.nn_Module -> nn.Block
       d2l.sigmoid -> npx.sigmoid
       d2l.batch_matmul -> npx.batch_dot

[library-pytorch]

lib_file = d2l/torch.py
lib_name = torch

simple_alias = ones_like, ones, zeros_like, zeros, tensor, arange, meshgrid, sin, sinh, cos, cosh,
               tanh, linspace, exp(, log, normal, rand, randn, matmul, int32, int64, float32,
               concat -> cat, stack, abs, eye, sigmoid, batch_matmul -> bmm

fluent_alias = numpy -> detach().numpy, size -> numel, reshape, to,
               reduce_sum -> sum, argmax, astype -> type, transpose -> t,
               reduce_mean -> mean, expand_dims -> unsqueeze, swapaxes, repeat
alias =
       nn_Module = nn.Module

reverse_alias =
       d2l.nn_Module -> nn.Module

[library-tensorflow]

lib_file = d2l/tensorflow.py
lib_name = tf

simple_alias = reshape, ones_like, ones, zeros_like, zeros, meshgrid, sin, sinh, cos, cosh, tanh,
               linspace, exp, normal -> random.normal, rand -> random.uniform,
               matmul, reduce_sum, reduce_mean, argmax, tensor -> constant,
               arange -> range, astype -> cast, int32, int64, float32, transpose,
               concat, stack, abs, eye, log -> math.log, sigmoid, expand_dims, repeat,
               batch_matmul -> matmul

fluent_alias = numpy,

alias =
       size = lambda a: tf.size(a).numpy()

reverse_alias =
       d2l.size\(([\w\_\d]+)\) -> tf.size(\1).numpy()
       d2l.nn_Module -> tf.keras.Model

<<<<<<< HEAD

[library-jax]

lib_file = d2l/jax.py
lib_name = jax


=======
>>>>>>> 3ebf8d8b
[deploy]

other_file_s3urls = s3://d2l-webdata/releases/d2l-en/d2l-en-0.7.0.zip
                    s3://d2l-webdata/releases/d2l-en/d2l-en-0.7.1.zip

google_analytics_tracking_id = UA-96378503-10


<<<<<<< HEAD
[colab]

github_repo = mxnet, d2l-ai/d2l-en-colab
              pytorch, d2l-ai/d2l-pytorch-colab
              tensorflow, d2l-ai/d2l-tensorflow-colab

replace_svg_url = img, http://d2l.ai/_images

libs = mxnet, mxnet, -U mxnet-cu101==1.7.0
       mxnet, d2l, d2l==RELEASE
       pytorch, d2l, d2l==RELEASE
       tensorflow, d2l, d2l==RELEASE
       jax, d2l, d2l==RELEASE
=======
# [colab]
>>>>>>> 3ebf8d8b

# github_repo = mxnet, d2l-ai/d2l-en-colab
#               pytorch, d2l-ai/d2l-pytorch-colab
#               tensorflow, d2l-ai/d2l-tensorflow-colab

# replace_svg_url = img, http://d2l.ai/_images

<<<<<<< HEAD
github_repo = mxnet, d2l-ai/d2l-en-sagemaker
              pytorch, d2l-ai/d2l-pytorch-sagemaker
              tensorflow, d2l-ai/d2l-tensorflow-sagemaker
              jax, d2l-ai/d2l-jax-sagemaker

kernel = mxnet, conda_mxnet_p36
         pytorch, conda_pytorch_p36
         tensorflow, conda_tensorflow_p36
         jax, conda_jax_p36

libs = mxnet, mxnet, -U mxnet-cu101==1.7.0
       mxnet, d2l, ..  # installing d2l
       pytorch, d2l, .. # installing d2l
       tensorflow, d2l, .. # installing d2l
       jax, d2l, .. # installing d2l
=======
# libs = mxnet, mxnet, -U mxnet-cu101mkl==1.6.0  # updating mxnet to at least v1.6
#        mxnet, d2l, d2l==version -f https://d2l.ai/whl.html # installing d2l
#        pytorch, d2l, d2l==version -f https://d2l.ai/whl.html # installing d2l
#        tensorflow, d2l, d2l==version -f https://d2l.ai/whl.html # installing d2l


# [sagemaker]
>>>>>>> 3ebf8d8b

# github_repo = mxnet, d2l-ai/d2l-en-sagemaker
#               pytorch, d2l-ai/d2l-pytorch-sagemaker

# kernel = mxnet, conda_mxnet_p36
#          pytorch, conda_pytorch_p36

# libs = mxnet, mxnet, -U mxnet-cu101mkl==1.6.0  # updating mxnet to at least v1.6
#        mxnet, d2l, ..  # installing d2l
#        pytorch, d2l, .. # installing d2l<|MERGE_RESOLUTION|>--- conflicted
+++ resolved
@@ -32,14 +32,7 @@
 # If True (default), then will evaluate the notebook to obtain outputs.
 eval_notebook = True
 
-<<<<<<< HEAD
 tabs = pytorch, mxnet, tensorflow, jax
-=======
-# If True, the mark the build as failed for any warning. Default is False.
-warning_is_error = False
->>>>>>> 3ebf8d8b
-
-tabs = mxnet, pytorch, tensorflow, jax
 
 # A list of files, if anyone is modified after the last build, will re-build all
 # documents.
@@ -156,16 +149,12 @@
        d2l.size\(([\w\_\d]+)\) -> tf.size(\1).numpy()
        d2l.nn_Module -> tf.keras.Model
 
-<<<<<<< HEAD
-
 [library-jax]
 
 lib_file = d2l/jax.py
 lib_name = jax
 
 
-=======
->>>>>>> 3ebf8d8b
 [deploy]
 
 other_file_s3urls = s3://d2l-webdata/releases/d2l-en/d2l-en-0.7.0.zip
@@ -174,12 +163,12 @@
 google_analytics_tracking_id = UA-96378503-10
 
 
-<<<<<<< HEAD
 [colab]
 
 github_repo = mxnet, d2l-ai/d2l-en-colab
               pytorch, d2l-ai/d2l-pytorch-colab
               tensorflow, d2l-ai/d2l-tensorflow-colab
+              jax, d2l-ai/d2l-jax-colab
 
 replace_svg_url = img, http://d2l.ai/_images
 
@@ -188,17 +177,7 @@
        pytorch, d2l, d2l==RELEASE
        tensorflow, d2l, d2l==RELEASE
        jax, d2l, d2l==RELEASE
-=======
-# [colab]
->>>>>>> 3ebf8d8b
 
-# github_repo = mxnet, d2l-ai/d2l-en-colab
-#               pytorch, d2l-ai/d2l-pytorch-colab
-#               tensorflow, d2l-ai/d2l-tensorflow-colab
-
-# replace_svg_url = img, http://d2l.ai/_images
-
-<<<<<<< HEAD
 github_repo = mxnet, d2l-ai/d2l-en-sagemaker
               pytorch, d2l-ai/d2l-pytorch-sagemaker
               tensorflow, d2l-ai/d2l-tensorflow-sagemaker
@@ -213,23 +192,4 @@
        mxnet, d2l, ..  # installing d2l
        pytorch, d2l, .. # installing d2l
        tensorflow, d2l, .. # installing d2l
-       jax, d2l, .. # installing d2l
-=======
-# libs = mxnet, mxnet, -U mxnet-cu101mkl==1.6.0  # updating mxnet to at least v1.6
-#        mxnet, d2l, d2l==version -f https://d2l.ai/whl.html # installing d2l
-#        pytorch, d2l, d2l==version -f https://d2l.ai/whl.html # installing d2l
-#        tensorflow, d2l, d2l==version -f https://d2l.ai/whl.html # installing d2l
-
-
-# [sagemaker]
->>>>>>> 3ebf8d8b
-
-# github_repo = mxnet, d2l-ai/d2l-en-sagemaker
-#               pytorch, d2l-ai/d2l-pytorch-sagemaker
-
-# kernel = mxnet, conda_mxnet_p36
-#          pytorch, conda_pytorch_p36
-
-# libs = mxnet, mxnet, -U mxnet-cu101mkl==1.6.0  # updating mxnet to at least v1.6
-#        mxnet, d2l, ..  # installing d2l
-#        pytorch, d2l, .. # installing d2l+       jax, d2l, .. # installing d2l