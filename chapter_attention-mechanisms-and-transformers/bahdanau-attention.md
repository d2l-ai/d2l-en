--- conflicted
+++ resolved
@@ -32,27 +32,6 @@
 only to parts of the input sequence
 that are deemed relevant to the current prediction. This is then used to update the current state before generating the next token. While quite innocuous in its description, this *Bahdanau attention mechanism* has arguably turned into one of the most influential ideas of the past decade in deep learning, giving rise to Transformers :cite:`Vaswani.Shazeer.Parmar.ea.2017` and many related new architectures.
 
-<<<<<<< HEAD
-## Model
-
-We follow the notation introduced by the seq2seq architecture of :numref:`sec_seq2seq`, in particular :eqref:`eq_seq2seq_s_t`.
-The key idea is that instead of keeping the state,
-i.e., the context variable $\mathbf{c}$ summarizing the source sentence as fixed, we dynamically update it, as a function of both the original text (encoder hidden states $\mathbf{h}_{t}$) and the text that was already generated (decoder hidden states $\mathbf{s}_{t'-1}$). This yields $\mathbf{c}_{t'}$, which is updated after any decoding time step $t'$. Suppose that the input sequence is of length $T$. In this case the context variable is the output of attention pooling:
-
-$$\mathbf{c}_{t'} = \sum_{t=1}^{T} \alpha(\mathbf{s}_{t' - 1}, \mathbf{h}_{t}) \mathbf{h}_{t}.$$
-
-We used $\mathbf{s}_{t' - 1}$ as the query, and
-$\mathbf{h}_{t}$ as both the key and the value. Note that $\mathbf{c}_{t'}$ is then used to generate the state $\mathbf{s}_{t'}$ and to generate a new token (see :eqref:`eq_seq2seq_s_t`). In particular, the attention weight $\alpha$ is computed as in :eqref:`eq_attn-scoring-alpha`
-using the additive attention scoring function
-defined by :eqref:`eq_additive-attn`.
-This RNN encoder-decoder architecture
-using attention is depicted in :numref:`fig_s2s_attention_details`. Note that later this model was modified such as to include the already generated tokens in the decoder as further context (i.e., the attention sum does not stop at $T$ but rather it proceeds up to $t'-1$). For instance, see :citet:`chan2015listen` for a description of this strategy, as applied to speech recognition.
-
-![Layers in an RNN encoder-decoder model with the Bahdanau attention mechanism.](../img/seq2seq-details-attention.svg)
-:label:`fig_s2s_attention_details`
-
-=======
->>>>>>> d80b2de1
 ```{.python .input}
 %%tab mxnet
 from d2l import mxnet as d2l
