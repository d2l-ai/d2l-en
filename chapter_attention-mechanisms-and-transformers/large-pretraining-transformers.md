# Large-Scale Pretraining with Transformers
:label:`sec_large-pretraining-transformers`

So far in our image classification and machine translation experiments,
models were trained on datasets with input-output examples
*from scratch* to perform specific tasks.
For example, a Transformer was trained
with English-French pairs (:numref:`sec_transformer`)
so that this model can translate input English text into French.
As a result, each model becomes a *specific expert*
that is sensitive to even slight shift in data distribution
(:numref:`sec_environment-and-distribution-shift`).
For better generalized models, or even more competent *generalists*
that can perform multiple tasks with or without adaptation,
*pretraining* models on large data has been increasingly common.

Given larger data for pretraining, the Transformer architecture
performs better with an increased model size and training compute,
demonstrating superior *scaling* behavior.
Specifically, performance of Transformer-based language models
scales as a power-law with the amount of model parameters,
training tokens, and training compute :cite:`kaplan2020scaling`.
The scalability of Transformers is also evidenced
by the significantly boosted performance
from larger vision Transformers trained on larger data
(discussed in :numref:`sec_vision-transformer`).
More recent success stories include Gato, a *generalist* model
that can play Atari, caption images, chat, and act as a robot :cite:`reed2022generalist`. Gato is a single  Transformer that scales well when pretrained on diverse modalities,
including text, images, joint torques, and button presses.
Notably, all such multi-modal data is serialized into a flat sequence of tokens,
which can be processed akin to text tokens (:numref:`sec_transformer`)
or image patches (:numref:`sec_vision-transformer`) by Transformers.

Before compelling success of pretraining Transformers for multi-modal data,
Transformers were extensively pretrained  with a wealth of text.
Originally proposed for machine translation,
the Transformer architecture in :numref:`fig_transformer`
consists of an encoder for representing input sequences
and a decoder for generating target sequences.
Primarily, Transformers can be used in three different modes:
*encoder-only*, *encoder-decoder*, and *decoder-only*.
To conclude this chapter, we will review these three modes
and explain the scalability in pretraining Transformers.

## Encoder-Only

When only the Transformer encoder is used,
a sequence of input tokens is converted
into the same number of representations
that can be further projected into output
(e.g., classification). A Transformer encoder
consists of  self-attention layers,
where all input tokens attend to each other.
For example, vision Transformers depicted in :numref:`fig_vit`
are encoder-only, converting a sequence of input image patches into
the representation of a special “&lt;cls&gt;” token.
Since this representation depends on all input tokens,
it is further projected into classification labels.
This design was inspired by an earlier encoder-only Transformer
pretrained on text: BERT (Bidirectional Encoder Representations from Transformers) :cite:`Devlin.Chang.Lee.ea.2018`.


### Pretraining BERT

![Left: Pretraining BERT with masked language modeling. Prediction of the masked "love" token depends on all input tokens before and after "love". Right: Attention pattern in the Transformer encoder. Each token along the vertical axis attends to all input tokens along the horizontal axis.](../img/bert-encoder-only.svg)
:label:`fig_bert-encoder-only`

BERT is pretrained on text sequences using *masked language modeling*:
input text with randomly masked tokens is fed
into a Transformer encoder to predict the masked tokens.
As illustrated in :numref:`fig_bert-encoder-only`,
an original text sequence "I", "love", "this", "red", "car"
is prepended with the “&lt;cls&gt;” token, and the “&lt;mask&gt;” token
randomly replaces "love"; then the cross-entropy loss between the masked token "love"
and its prediction is to be minimized during pretraining.
Note that there is no constraint in the attention pattern of Transformer encoders
(right of :numref:`fig_bert-encoder-only`)
so all tokens can attend to each other.
Thus, prediction of "love" depends on input tokens before and after it in the sequence.
This is why BERT is a "bidirectional encoder".
Without need for manual labeling, large-scale text data
from books and Wikipedia can be used for pretraining BERT.


### Fine-Tuning BERT

The pretrained BERT can be *fine-tuned* to downstream encoding tasks involving single text or text pairs. During fine-tuning, additional layers can be added to BERT with randomized parameters: these parameters and those pretrained BERT parameters will be *updated* to fit training data of downstream tasks.

![Fine-tuning BERT for sentiment analysis.](../img/bert-finetune-classification.svg)
:label:`fig_bert-finetune-classification`

:numref:`fig_bert-finetune-classification` illustrates
fine-tuning of BERT for sentiment analysis.
The Transformer encoder is a pretrained BERT,
which takes a text sequence as input
and feeds the “&lt;cls&gt;” representation
(global representation of the input)
into an additional fully connected layer
to predict the sentiment.
During fine-tuning, the cross-entropy loss
between the prediction and the label
on sentiment analysis data
is minimized via gradient-based algorithms,
where the additional layer is trained from scratch
while pretrained parameters of BERT are updated.
BERT does more than sentiment analysis.
The general language representations learned
by the 350-million-parameter BERT
from 250 billion training tokens
advanced the state of the art for natural language tasks
such as single text classification,
text pair classification or regression,
text tagging, and question answering.

You may note that these downstream tasks include text pair understanding.
BERT pretraining has another loss for predicting
whether one sentence immediately follows the other.
However, this loss was later found not useful when pretraining RoBERTa,
a BERT variant of the same size, on 2000 billion tokens :cite:`Liu.Ott.Goyal.ea.2019`.
Other derivatives of BERT improved model architectures or pretraining objectives,
such as ALBERT (enforcing parameter sharing) :cite:`lan2019albert`,
SpanBERT (representing and predicting spans of text) :cite:`joshi2020spanbert`,
DistilBERT (lightweight via knowledge distillation) :cite:`sanh2019distilbert`,
and ELECTRA (replaced token detection) :cite:`clark2019electra`.
Moreover, BERT inspired Transformer pretraining in computer vision,
such as with vision Transformers :cite:`Dosovitskiy.Beyer.Kolesnikov.ea.2021`,
Swin Transformers :cite:`liu2021swin`,
and MAE (masked autoencoders) :cite:`he2022masked`.

## Encoder-Decoder

Since a Transformer encoder converts a sequence of input tokens
into the same number of output representations,
the encoder-only mode cannot generate a sequence of arbitrary length like in machine translation.
As originally proposed for machine translation,
the Transformer architecture can be outfitted with a decoder
that autoregressively predicts the target sequence
of arbitrary length, token by token,
conditional on both encoder output and decoder output:
(i) for conditioning on encoder output, encoder-decoder cross-attention
(multi-head attention of decoder in :numref:`fig_transformer`)
allows target tokens to attend to *all* input tokens;
(ii) conditioning on decoder output is achieved
by a so-called *causal* attention
(this name is common in the literature but is misleading
as it has little connection to the proper study of causality)
pattern (masked multi-head attention of decoder in :numref:`fig_transformer`),
where any target token can only attend to *past* and *present* tokens in the target sequence.

To pretrain encoder-decoder Transformers beyond human-labeled machine translation data,
BART :cite:`lewis2019bart` and T5 :cite:`raffel2020exploring`
are two concurrently proposed encoder-decoder Transformers
pretrained on large-scale text corpora.
Both attempt to reconstruct original text in their pretraining objectives,
while the former emphasizes noising input
(e.g., masking, deletion, permutation, and rotation)
and the latter highlights multitask unification
with comprehensive ablation studies.


### Pretraining T5


As an example of the pretrained Transformer encoder-decoder,
T5 (Text-to-Text Transfer Transformer)
unifies many tasks as the same text-to-text problem:
for any task, the input of the encoder is a task description
(e.g., "Summarize", ":") followed by task input
(e.g., a sequence of tokens from an article),
and the decoder predicts the task output
(e.g., a sequence of tokens summarizing the input article).
To perform as text-to-text, T5 is trained
to generate some target text conditional on input text.


![Left: Pretraining T5 by predicting consecutive spans. The original sentence is "I", "love", "this", "red", "car", where "love" is replaced by a special “&lt;X&gt;” token, and consecutive "red", "car" are replaced by a special “&lt;Y&gt;” token. The target sequence ends with a special “&lt;Z&gt;” token. Right: Attention pattern in the Transformer encoder-decoder. In the encoder self-attention (lower square), all input tokens attend to each other; In the encoder-decoder cross-attention (upper rectangle), each target token attends to all input tokens; In the decoder self-attention (upper triangle), each target token  attends to present and past target tokens only (causal).](../img/t5-encoder-decoder.svg)
:label:`fig_t5-encoder-decoder`

To obtain input and output from any original text,
T5 is pretrained to predict consecutive spans.
Specifically, tokens from text are randomly replaced
by special tokens where each consecutive span
is replaced by the same special token.
Consider the example in :numref:`fig_t5-encoder-decoder`,
where the original text is "I", "love", "this", "red", "car".
Tokens "love", "red", "car" are randomly replaced by special tokens.
Since "red" and "car" are a consecutive span,
they are replaced by the same special token.
As a result, the input sequence is "I", "&lt;X&gt;", "this", "&lt;Y&gt;",
and the target sequence is
"&lt;X&gt;", "love", "&lt;Y&gt;", "red", "car", "&lt;Z&gt;",
where "&lt;Z&gt;" is another special token marking the end.
As shown in :numref:`fig_t5-encoder-decoder`,
the decoder has a causal attention pattern to prevent itself
from attending to future tokens during sequence prediction.

In T5, predicting consecutive span is also referred to
as reconstructing corrupted text.
With this objective, T5 is pretrained
with 1000 billion tokens from the C4
(Colossal Clean Crawled Corpus) data,
which consists of clean English text
from the Web :cite:`raffel2020exploring`.

### Fine-Tuning T5

Similar to BERT, T5 needs to be fine-tuned (updating T5 parameters)
on task-specific training data to perform this task.
Major differences from BERT fine-tuning include:
(i) T5 input includes task descriptions;
(ii) T5 can generate sequences
with arbitrary length
with its Transformer decoder;
(iii) No additional layers are required.

![Fine-tuning T5 for text summarization. Both the task description and article tokens are fed into the Transformer encoder for predicting the summary.](../img/t5-finetune-summarization.svg)
:label:`fig_t5-finetune-summarization`

:numref:`fig_t5-finetune-summarization`
explains fine-tuning T5
using text summarization as an example.
In this downstream task,
the task description tokens "Summarize", ":"
followed by the article tokens are input to the encoder.

After fine-tuning, the 11-billion-parameter T5 (T5-11B)
achieved state-of-the-art results on multiple encoding (e.g., classification)
and generation (e.g., summarization) benchmarks.
Since released, T5 has been extensively used in later research.
For example, switch Transformers are designed based off T5
to activate a subset of the parameters
for better computational efficiency :cite:`fedus2022switch`.
In a text-to-image model called Imagen,
text is input to a frozen T5 encoder (T5-XXL)
with 4.6 billion parameters :cite:`saharia2022photorealistic`.
The photorealistic text-to-image examples in :numref:`fig_imagen`
suggest that the T5 encoder alone may effectively
represent text even without fine-tuning.

![Text-to-image examples by the Imagen model, whose text encoder is from T5 (figures taken from :citet:`saharia2022photorealistic`).](../img/imagen.png)
:width:`700px`
:label:`fig_imagen`


## Decoder-Only


We have reviewed encoder-only and encoder-decoder Transformers.
Alternatively, decoder-only Transformers
remove the entire encoder and the decoder sublayer
with the encoder-decoder cross-attention
from the original encoder-decoder architecture
depicted in :numref:`fig_transformer`.
Nowadays, decoder-only Transformers have been the de facto architecture
in large-scale language modeling (:numref:`sec_language-model`),
which leverages the world's abundant unlabeled text corpora via self-supervised learning.



### GPT and GPT-2

Using language modeling as the training objective,
the GPT (generative pre-training) model
chooses a Transformer decoder
as its backbone :cite:`Radford.Narasimhan.Salimans.ea.2018`.

![Left: Pretraining GPT with language modeling. The target sequence is the input sequence shifted by one token. Both “&lt;bos&gt;” and “&lt;eos&gt;” are special tokens marking the beginning and end of sequences, respectively. Right: Attention pattern in the Transformer decoder. Each token along the vertical axis attends to only its past tokens along the horizontal axis (causal).](../img/gpt-decoder-only.svg)
:label:`fig_gpt-decoder-only`

Following the autoregressive language model training
as described in :numref:`subsec_partitioning-seqs`,
:numref:`fig_gpt-decoder-only` illustrates
GPT pretraining with a Transformer encoder,
where the target sequence is the input sequence shifted by one token.
Note that the attention pattern in the Transformer decoder
enforces that each token can only attend to its past tokens
(future tokens cannot be attended to because they have not yet been chosen).


GPT has 100 million parameters and needs to be
fine-tuned for individual downstream tasks.
A much larger Transformer-decoder language model,
GPT-2, was introduced one year later :cite:`Radford.Wu.Child.ea.2019`.
Compared with the original Transformer decoder in GPT, pre-normalization
(discussed in :numref:`subsec_vit-encoder`)
and improved initialization and weight-scaling were adopted in GPT-2.
Pretrained on 40 GB of text, the 1.5-billion-parameter
GPT-2 obtained the state-of-the-art results on language modeling benchmarks
and promising results on multiple other tasks
*without updating the parameters or architecture*.


### GPT-3 and Beyond

GPT-2 demonstrated potential of using the same language model
for multiple tasks without updating the model.
This is more computationally efficient than fine-tuning,
which requires model updates via gradient computation.


![Zero-shot, one-shot, few-shot in-context learning with language models (Transformer decoders). No parameter update is needed.](../img/gpt-3-xshot.svg)
:label:`fig_gpt-3-xshot`

Before explaining the more computationally efficient use
of language models without parameter update,
recall :numref:`sec_rnn-scratch` that a language model
can be trained to generate a text sequence
conditional on some prefix text sequence.
Thus, a pretrained language model may generate the task output
as a sequence *without parameter update*,
conditional on an input sequence with the task description,
task-specific input-output examples, and a prompt (task input).
This learning paradigm is called *in-context learning* :cite:`brown2020language`,
which can be further categorized
into *zero-shot*, *one-shot*, and *few-shot*,
when there is no, one, and a few task-specific input-output examples,
respectively (:numref:`fig_gpt-3-xshot`).


![Aggregate performance of GPT-3 for all 42 accuracy-denominated benchmarks (caption adapted and figure taken from :citet:`brown2020language`).](../img/gpt3-xshot-scaling.png)
:width:`400px`
:label:`fig_gpt3-xshot-scaling`

These three settings were tested in GPT-3 :cite:`brown2020language`,
whose largest version uses data and model size
about two orders of magnitude larger than those in GPT-2.
GPT-3 uses the same Transformer decoder architecture
in its direct predecessor GPT-2
except that attention patterns
(right of :numref:`fig_gpt-decoder-only`)
are sparser at alternating layers.
Pretrained with 300 billion tokens,
GPT-3 performs better with larger model size,
where few-shot performance increases most rapidly (:numref:`fig_gpt3-xshot-scaling`).

<<<<<<< HEAD
The subsequent GPT-4 model did not fully disclose technical details in its report :cite:`openai2023gpt4`.
Different from its predecessors, GPT-4
is a large-scale, multimodal model that
can take both text and images as input
and generate text output.
=======
Large language models offer an exciting prospect
of formulating text input to induce models to perform desired tasks via in-context learning,
which is also known as *prompting*.
For example,
*chain-of-thought prompting* :cite:`wei2022chain`,
an in-context learning method
with few-shot "question, intermediate reasoning steps, answer" demonstrations,
elicits the complex reasoning capabilities of
large language models
to solve mathematical, commonsense, and symbolic reasoning tasks.
Sampling multiple reasoning paths :cite:`wang2023self`, diversifying few-shot demonstrations :cite:`zhang2023automatic`,
and reducing complex problems to sub-problems :cite:`zhou2023least`
can all improve the reasoning accuracy. In fact, with simple prompts like "Let's think step by step" just before each answer,
large language models can even perform *zero-shot*
chain-of-thought reasoning with decent accuracy :cite:`kojima2022large`.
Even for multimodal inputs consisting of both text and images,
language models can perform multimodal chain-of-thought reasoning with further improved accuracy than using text input only :cite:`zhang2023multicot`.
>>>>>>> 23a4e45f



## Scalability

:numref:`fig_gpt3-xshot-scaling` empirically demonstrates scalability
of Transformers in the GPT-3 language model.
For language modeling, more comprehensive empirical studies
on the scalability of Transformers have led researchers to see promise
in training larger Transformers with more data and compute :cite:`kaplan2020scaling`.

![Transformer language model performance improves smoothly as we increase the model size, dataset size, and amount of compute used for training. For optimal performance all three factors must be scaled up in tandem. Empirical performance has a power-law relationship with each individual factor when not bottlenecked by the other two (caption adapted and figure taken from :citet:`kaplan2020scaling`).](../img/scaling-power-law.png)
:width:`700px`
:label:`fig_scaling-power-law3`

As shown in :numref:`fig_scaling-power-law3`,
*power-law scaling* can be observed in the performance
with respect to the model size (number of parameters, excluding embedding layers),
dataset size (number of training tokens),
and amount of training compute (PetaFLOP/s-days, excluding embedding layers).
In general, increasing all these three factors in tandem leads to better performance.
However, *how* to increase them in tandem
still remains a matter of debate :cite:`hoffmann2022training`.

![Transformer language model training runs (figure taken from :citet:`kaplan2020scaling`).](../img/scaling-sample-conv.png)
:width:`700px`
:label:`fig_scaling-sample-conv`

Besides increased performance, large models also enjoy better sample efficiency than small models. :numref:`fig_scaling-sample-conv` shows that large models need fewer training samples (tokens processed) to perform at the same level achieved by small models, and performance is scaled smoothly with compute.



![GPT-3 performance (cross-entropy validation loss) follows a power-law trend with the amount of compute used for training. The power-law behavior observed in :citet:`kaplan2020scaling` continues for an additional two orders of magnitude with only small deviations from the predicted curve. Embedding parameters are excluded from compute and parameter counts (caption adapted and figure taken from :citet:`brown2020language`).](../img/scaling-gpt3.png)
:width:`400px`
:label:`fig_scaling-gpt3`


The empirical scaling behaviors in :citet:`kaplan2020scaling` have been tested in subsequent large Transformer models. For example, GPT-3 supported this hypothesis with two more orders of magnitude in :numref:`fig_scaling-gpt3`.





## Large Language Models

The scalability of Transformers in the GPT series has inspired subsequent large language models. 
The GPT-2 Transformer decoder was used in training the 530-billion-parameter Megatron-Turing NLG :cite:`smith2022using` with 270 billion training tokens. Following the GPT-2 design, the 280-billion-parameter Gopher :cite:`rae2021scaling` pretrained with 300 billion tokens performed competitively across diverse tasks. 
Inheriting the same architecture and using the same compute budget of Gopher, Chinchilla :cite:`hoffmann2022training` is a substantially smaller (70 billion parameters) model that trains much longer (1.4 trillion training tokens), outperforming Gopher on many tasks and emphasizing more on the number of tokens than the number of parameters.
To continue the scaling line of language modeling, 
PaLM (Pathway Language Model) :cite:`chowdhery2022palm`, a 540-billion-parameter Transformer decoder with modified designs pretrained on 780 billion tokens, outperformed average human performance on the BIG-Bench benchmark :cite:`srivastava2022beyond`. Its next version, PaLM 2 :cite:`anil2023palm`, scaled data and model roughly 1:1 and improved multilingual and reasoning capabilities. 
Other large language models, such as Minerva  :cite:`lewkowycz2022solving` that further trains a generalist (PaLM) and Galactica :cite:`taylor2022galactica` that is not trained on a general corpus, showed promising quantitative and scientific reasoning capabilities.


Open-sourced releases, such as OPT (Open Pretrained Transformers) :cite:`zhang2022opt`, BLOOM :cite:` scao2022bloom`, and FALCON :cite:`penedo2023refinedweb`,
democratized research and use of large language models.
Focusing on computational efficiency at inference time,
the open-sourced Llama 1 :cite:`touvron2023llama` outperformed much larger models by training on more tokens than what was typically used. The updated Llama 2 :cite:`touvron2023llama2` further increased the pretraining corpus by 40%, leading to product models that may match the performance of competitive close-sourced models. 



:citet:`wei2022emergent` discussed emergent abilities of large language models that are only present in larger models, but not present in smaller models.
However, simply increasing model size does not inherently make models follow human instructions better.
:citet:`wei2021finetuned,sanh2021multitask` found that fine-tuning large language models
on a range of datasets described via *instructions*
can improve zero-shot performance on held-out tasks.
Using *reinforcement learning from human feedback*,
:citet:`ouyang2022training` fine-tuned GPT-3
to follow a diverse set of instructions.
Following the resultant InstructGPT that
aligns language models with human intent
via fine-tuning :cite:`ouyang2022training`,
[ChatGPT](https://chat.openai.com/)
can generate human-like responses (e.g., code debugging and creative writing)
based on conversations with humans
and can perform many natural language processing
tasks zero-shot :cite:`qin2023chatgpt`.
:citet:`bai2022constitutional`
replaced human inputs (e.g., human-labeled data) with model outputs
to partially automate the instruction tuning process,
which is also known as *reinforcement learning from AI feedback*.


Large language models offer an exciting prospect
of formulating text input to induce models to perform desired tasks via in-context learning,
which is also known as *prompting*.
Notably,
*chain-of-thought prompting* :cite:`wei2022chain`,
an in-context learning method
with few-shot "question, intermediate reasoning steps, answer" demonstrations,
elicits the complex reasoning capabilities of
large language models
to solve mathematical, commonsense, and symbolic reasoning tasks.
Sampling multiple reasoning paths :cite:`wang2023self`, diversifying few-shot demonstrations :cite:`zhang2023automatic`, 
and reducing complex problems to sub-problems :cite:`zhou2023least`
can all improve the reasoning accuracy. In fact, with simple prompts like "Let's think step by step" just before each answer,
large language models can even perform *zero-shot*
chain-of-thought reasoning with decent accuracy :cite:`kojima2022large`.
Even for multimodal inputs consisting of both text and images,
language models can perform multimodal chain-of-thought reasoning with further improved accuracy than using text input only :cite:`zhang2023multicot`.




## Summary and Discussion

Transformers have been pretrained as encoder-only (e.g., BERT), encoder-decoder (e.g., T5), and decoder-only (e.g., GPT series). Pretrained models may be adapted to perform different tasks with model update (e.g., fine tuning) or not (e.g., few shot). Scalability of Transformers suggests that better performance benefits from larger models, more training data, and more training compute. Since Transformers were first designed and pretrained for text data, this section leans slightly towards natural language processing. Nonetheless, those models discussed above can be often found in more recent models across multiple modalities. For example,
(i) Chinchilla :cite:`hoffmann2022training` was further extended to Flamingo :cite:`alayrac2022flamingo`, a visual language model for few-shot learning;
(ii) GPT-2 :cite:`Radford.Wu.Child.ea.2019` and the vision Transformer encode text and images in CLIP (Contrastive Language-Image Pre-training) :cite:`radford2021learning`, whose image and text embeddings were later adopted in the DALL-E 2 text-to-image system :cite:`ramesh2022hierarchical`. Although there has been no systematic studies on Transformer scalability in multi-modal pretraining yet, an all-Transformer text-to-image model called Parti :cite:`yu2022scaling` shows potential of scalability across modalities:
a larger Parti is more capable of high-fidelity image generation and content-rich text understanding (:numref:`fig_parti`).


![Image examples generated from the same text by the Parti model of increasing sizes (350M, 750M, 3B, 20B) (examples taken from :citet:`yu2022scaling`).](../img/parti.png)
:width:`700px`
:label:`fig_parti`




## Exercises

1. Is it possible to fine tune T5 using a minibatch consisting of different tasks? Why or why not? How about for GPT-2?
1. Given a powerful language model, what applications can you think of?
1. Say that you are asked to fine tune a language model to perform text classification by adding additional layers. Where will you add them? Why?
1. Consider sequence to sequence problems (e.g., machine translation) where the input sequence is always available throughout the target sequence prediction. What could be limitations of modeling with decoder-only Transformers? Why?


[Discussions](https://discuss.d2l.ai/t/9232)<|MERGE_RESOLUTION|>--- conflicted
+++ resolved
@@ -333,32 +333,11 @@
 GPT-3 performs better with larger model size,
 where few-shot performance increases most rapidly (:numref:`fig_gpt3-xshot-scaling`).
 
-<<<<<<< HEAD
 The subsequent GPT-4 model did not fully disclose technical details in its report :cite:`openai2023gpt4`.
 Different from its predecessors, GPT-4
 is a large-scale, multimodal model that
 can take both text and images as input
 and generate text output.
-=======
-Large language models offer an exciting prospect
-of formulating text input to induce models to perform desired tasks via in-context learning,
-which is also known as *prompting*.
-For example,
-*chain-of-thought prompting* :cite:`wei2022chain`,
-an in-context learning method
-with few-shot "question, intermediate reasoning steps, answer" demonstrations,
-elicits the complex reasoning capabilities of
-large language models
-to solve mathematical, commonsense, and symbolic reasoning tasks.
-Sampling multiple reasoning paths :cite:`wang2023self`, diversifying few-shot demonstrations :cite:`zhang2023automatic`,
-and reducing complex problems to sub-problems :cite:`zhou2023least`
-can all improve the reasoning accuracy. In fact, with simple prompts like "Let's think step by step" just before each answer,
-large language models can even perform *zero-shot*
-chain-of-thought reasoning with decent accuracy :cite:`kojima2022large`.
-Even for multimodal inputs consisting of both text and images,
-language models can perform multimodal chain-of-thought reasoning with further improved accuracy than using text input only :cite:`zhang2023multicot`.
->>>>>>> 23a4e45f
-
 
 
 ## Scalability
@@ -434,10 +413,8 @@
 based on conversations with humans
 and can perform many natural language processing
 tasks zero-shot :cite:`qin2023chatgpt`.
-:citet:`bai2022constitutional`
-replaced human inputs (e.g., human-labeled data) with model outputs
-to partially automate the instruction tuning process,
-which is also known as *reinforcement learning from AI feedback*.
+:citet:`bai2022constitutional` replaced human inputs (e.g., human-labeled data) with model outputs
+to partially automate the instruction tuning process, which is also known as *reinforcement learning from AI feedback*.
 
 
 Large language models offer an exciting prospect
