```{.python .input}
%load_ext d2lbook.tab
tab.interact_select('mxnet', 'pytorch', 'tensorflow', 'jax')
```

# Multi-Head Attention
:label:`sec_multihead-attention`


In practice, given the same set 
of queries, keys, and values
we may want our model to
combine knowledge from
different behaviors of the same attention mechanism,
such as capturing dependencies of various ranges
(e.g., shorter-range vs. longer-range) within a sequence.
<<<<<<< HEAD
Thus,  it may be beneficial 
=======
Thus, it may be beneficial 
>>>>>>> d80b2de1
to allow our attention mechanism
to jointly use different representation subspaces
of queries, keys, and values.



To this end, instead of performing 
a single attention pooling,
queries, keys, and values
can be transformed
with $h$ independently learned linear projections.
Then these $h$ projected queries, keys, and values
are fed into attention pooling in parallel.
In the end,
$h$ attention pooling outputs
are concatenated and 
transformed with another learned linear projection
to produce the final output.
This design
is called *multi-head attention*,
where each of the $h$ attention pooling outputs
is a *head* :cite:`Vaswani.Shazeer.Parmar.ea.2017`.
Using fully connected layers
to perform learnable linear transformations,
:numref:`fig_multi-head-attention`
describes multi-head attention.

![Multi-head attention, where multiple heads are concatenated then linearly transformed.](../img/multi-head-attention.svg)
:label:`fig_multi-head-attention`

```{.python .input}
%%tab mxnet
from d2l import mxnet as d2l
import math
from mxnet import autograd, np, npx
from mxnet.gluon import nn
npx.set_np()
```

```{.python .input}
%%tab pytorch
from d2l import torch as d2l
import math
import torch
from torch import nn
```

```{.python .input}
%%tab tensorflow
from d2l import tensorflow as d2l
import tensorflow as tf
```

```{.python .input}
%%tab jax
from d2l import jax as d2l
from flax import linen as nn
from jax import numpy as jnp
import jax
```

## Model

Before providing the implementation of multi-head attention,
let's formalize this model mathematically.
Given a query $\mathbf{q} \in \mathbb{R}^{d_q}$,
a key $\mathbf{k} \in \mathbb{R}^{d_k}$,
and a value $\mathbf{v} \in \mathbb{R}^{d_v}$,
each attention head $\mathbf{h}_i$  ($i = 1, \ldots, h$)
is computed as

$$\mathbf{h}_i = f(\mathbf W_i^{(q)}\mathbf q, \mathbf W_i^{(k)}\mathbf k,\mathbf W_i^{(v)}\mathbf v) \in \mathbb R^{p_v},$$

where 
$\mathbf W_i^{(q)}\in\mathbb R^{p_q\times d_q}$,
$\mathbf W_i^{(k)}\in\mathbb R^{p_k\times d_k}$
and $\mathbf W_i^{(v)}\in\mathbb R^{p_v\times d_v}$
are learnable parameters and
$f$ is attention pooling,
such as
additive attention and scaled dot-product attention
in :numref:`sec_attention-scoring-functions`.
The multi-head attention output
is another linear transformation via 
learnable parameters
$\mathbf W_o\in\mathbb R^{p_o\times h p_v}$
of the concatenation of $h$ heads:

$$\mathbf W_o \begin{bmatrix}\mathbf h_1\\\vdots\\\mathbf h_h\end{bmatrix} \in \mathbb{R}^{p_o}.$$

Based on this design, each head may attend
to different parts of the input.
More sophisticated functions 
than the simple weighted average can be expressed.

## Implementation

In our implementation,
we [**choose the scaled dot-product attention
for each head**] of the multi-head attention.
To avoid significant growth of computational cost and parameterization cost,
we set $p_q = p_k = p_v = p_o / h$.
Note that $h$ heads can be computed in parallel
if we set the number of outputs 
of linear transformations
for the query, key, and value
to $p_q h = p_k h = p_v h = p_o$.
In the following implementation,
$p_o$ is specified via the argument `num_hiddens`.

```{.python .input}
%%tab mxnet
class MultiHeadAttention(d2l.Module):  #@save
    """Multi-head attention."""
    def __init__(self, num_hiddens, num_heads, dropout, use_bias=False,
                 **kwargs):
        super().__init__()
        self.num_heads = num_heads
        self.attention = d2l.DotProductAttention(dropout)
        self.W_q = nn.Dense(num_hiddens, use_bias=use_bias, flatten=False)
        self.W_k = nn.Dense(num_hiddens, use_bias=use_bias, flatten=False)
        self.W_v = nn.Dense(num_hiddens, use_bias=use_bias, flatten=False)
        self.W_o = nn.Dense(num_hiddens, use_bias=use_bias, flatten=False)

    def forward(self, queries, keys, values, valid_lens):
        # Shape of queries, keys, or values:
        # (batch_size, no. of queries or key-value pairs, num_hiddens)
        # Shape of valid_lens: (batch_size,) or (batch_size, no. of queries)
        # After transposing, shape of output queries, keys, or values:
        # (batch_size * num_heads, no. of queries or key-value pairs,
        # num_hiddens / num_heads)
        queries = self.transpose_qkv(self.W_q(queries))
        keys = self.transpose_qkv(self.W_k(keys))
        values = self.transpose_qkv(self.W_v(values))

        if valid_lens is not None:
            # On axis 0, copy the first item (scalar or vector) for num_heads
            # times, then copy the next item, and so on
            valid_lens = valid_lens.repeat(self.num_heads, axis=0)

        # Shape of output: (batch_size * num_heads, no. of queries,
        # num_hiddens / num_heads)
        output = self.attention(queries, keys, values, valid_lens)
        
        # Shape of output_concat: (batch_size, no. of queries, num_hiddens)
        output_concat = self.transpose_output(output)
        return self.W_o(output_concat)
```

```{.python .input}
%%tab pytorch
class MultiHeadAttention(d2l.Module):  #@save
    """Multi-head attention."""
    def __init__(self, num_hiddens, num_heads, dropout, bias=False, **kwargs):
        super().__init__()
        self.num_heads = num_heads
        self.attention = d2l.DotProductAttention(dropout)
        self.W_q = nn.LazyLinear(num_hiddens, bias=bias)
        self.W_k = nn.LazyLinear(num_hiddens, bias=bias)
        self.W_v = nn.LazyLinear(num_hiddens, bias=bias)
        self.W_o = nn.LazyLinear(num_hiddens, bias=bias)

    def forward(self, queries, keys, values, valid_lens):
        # Shape of queries, keys, or values:
        # (batch_size, no. of queries or key-value pairs, num_hiddens)
        # Shape of valid_lens: (batch_size,) or (batch_size, no. of queries)
        # After transposing, shape of output queries, keys, or values:
        # (batch_size * num_heads, no. of queries or key-value pairs,
        # num_hiddens / num_heads)
        queries = self.transpose_qkv(self.W_q(queries))
        keys = self.transpose_qkv(self.W_k(keys))
        values = self.transpose_qkv(self.W_v(values))

        if valid_lens is not None:
            # On axis 0, copy the first item (scalar or vector) for num_heads
            # times, then copy the next item, and so on
            valid_lens = torch.repeat_interleave(
                valid_lens, repeats=self.num_heads, dim=0)

        # Shape of output: (batch_size * num_heads, no. of queries,
        # num_hiddens / num_heads)
        output = self.attention(queries, keys, values, valid_lens)
        # Shape of output_concat: (batch_size, no. of queries, num_hiddens)
        output_concat = self.transpose_output(output)
        return self.W_o(output_concat)
```

```{.python .input}
%%tab tensorflow
class MultiHeadAttention(d2l.Module):  #@save
    """Multi-head attention."""
    def __init__(self, key_size, query_size, value_size, num_hiddens,
                 num_heads, dropout, bias=False, **kwargs):
        super().__init__()
        self.num_heads = num_heads
        self.attention = d2l.DotProductAttention(dropout)
        self.W_q = tf.keras.layers.Dense(num_hiddens, use_bias=bias)
        self.W_k = tf.keras.layers.Dense(num_hiddens, use_bias=bias)
        self.W_v = tf.keras.layers.Dense(num_hiddens, use_bias=bias)
        self.W_o = tf.keras.layers.Dense(num_hiddens, use_bias=bias)
    
    def call(self, queries, keys, values, valid_lens, **kwargs):
        # Shape of queries, keys, or values:
        # (batch_size, no. of queries or key-value pairs, num_hiddens)
        # Shape of valid_lens: (batch_size,) or (batch_size, no. of queries)
        # After transposing, shape of output queries, keys, or values:
        # (batch_size * num_heads, no. of queries or key-value pairs,
        # num_hiddens / num_heads)
        queries = self.transpose_qkv(self.W_q(queries))
        keys = self.transpose_qkv(self.W_k(keys))
        values = self.transpose_qkv(self.W_v(values))
        
        if valid_lens is not None:
            # On axis 0, copy the first item (scalar or vector) for num_heads
            # times, then copy the next item, and so on
            valid_lens = tf.repeat(valid_lens, repeats=self.num_heads, axis=0)
            
        # Shape of output: (batch_size * num_heads, no. of queries,
        # num_hiddens / num_heads)
        output = self.attention(queries, keys, values, valid_lens, **kwargs)
        
        # Shape of output_concat: (batch_size, no. of queries, num_hiddens)
        output_concat = self.transpose_output(output)
        return self.W_o(output_concat)
```

```{.python .input}
%%tab jax
class MultiHeadAttention(nn.Module):  #@save
    num_hiddens: int
    num_heads: int
    dropout: float
    bias: bool = False

    def setup(self):
        self.attention = d2l.DotProductAttention(self.dropout)
        self.W_q = nn.Dense(self.num_hiddens, use_bias=self.bias)
        self.W_k = nn.Dense(self.num_hiddens, use_bias=self.bias)
        self.W_v = nn.Dense(self.num_hiddens, use_bias=self.bias)
        self.W_o = nn.Dense(self.num_hiddens, use_bias=self.bias)

    @nn.compact
    def __call__(self, queries, keys, values, valid_lens, training=False):
        # Shape of queries, keys, or values:
        # (batch_size, no. of queries or key-value pairs, num_hiddens)
        # Shape of valid_lens: (batch_size,) or (batch_size, no. of queries)
        # After transposing, shape of output queries, keys, or values:
        # (batch_size * num_heads, no. of queries or key-value pairs,
        # num_hiddens / num_heads)
        queries = self.transpose_qkv(self.W_q(queries))
        keys = self.transpose_qkv(self.W_k(keys))
        values = self.transpose_qkv(self.W_v(values))

        if valid_lens is not None:
            # On axis 0, copy the first item (scalar or vector) for num_heads
            # times, then copy the next item, and so on
            valid_lens = jnp.repeat(valid_lens, self.num_heads, axis=0)

        # Shape of output: (batch_size * num_heads, no. of queries,
        # num_hiddens / num_heads)
        output, attention_weights = self.attention(
            queries, keys, values, valid_lens, training=training)
        # Shape of output_concat: (batch_size, no. of queries, num_hiddens)
        output_concat = self.transpose_output(output)
        return self.W_o(output_concat), attention_weights
```

To allow for [**parallel computation of multiple heads**],
the above `MultiHeadAttention` class uses two transposition methods as defined below.
Specifically,
the `transpose_output` method reverses the operation
of the `transpose_qkv` method.

```{.python .input}
%%tab mxnet
@d2l.add_to_class(MultiHeadAttention)  #@save
def transpose_qkv(self, X):
    """Transposition for parallel computation of multiple attention heads."""
    # Shape of input X: (batch_size, no. of queries or key-value pairs,
    # num_hiddens). Shape of output X: (batch_size, no. of queries or
    # key-value pairs, num_heads, num_hiddens / num_heads)
    X = X.reshape(X.shape[0], X.shape[1], self.num_heads, -1)
    # Shape of output X: (batch_size, num_heads, no. of queries or key-value
    # pairs, num_hiddens / num_heads)
    X = X.transpose(0, 2, 1, 3)
    # Shape of output: (batch_size * num_heads, no. of queries or key-value
    # pairs, num_hiddens / num_heads)
    return X.reshape(-1, X.shape[2], X.shape[3])

@d2l.add_to_class(MultiHeadAttention)  #@save
def transpose_output(self, X):
    """Reverse the operation of transpose_qkv."""
    X = X.reshape(-1, self.num_heads, X.shape[1], X.shape[2])
    X = X.transpose(0, 2, 1, 3)
    return X.reshape(X.shape[0], X.shape[1], -1)
```

```{.python .input}
%%tab pytorch
@d2l.add_to_class(MultiHeadAttention)  #@save
def transpose_qkv(self, X):
    """Transposition for parallel computation of multiple attention heads."""
    # Shape of input X: (batch_size, no. of queries or key-value pairs,
    # num_hiddens). Shape of output X: (batch_size, no. of queries or
    # key-value pairs, num_heads, num_hiddens / num_heads)
    X = X.reshape(X.shape[0], X.shape[1], self.num_heads, -1)
    # Shape of output X: (batch_size, num_heads, no. of queries or key-value
    # pairs, num_hiddens / num_heads)
    X = X.permute(0, 2, 1, 3)
    # Shape of output: (batch_size * num_heads, no. of queries or key-value
    # pairs, num_hiddens / num_heads)
    return X.reshape(-1, X.shape[2], X.shape[3])

@d2l.add_to_class(MultiHeadAttention)  #@save
def transpose_output(self, X):
    """Reverse the operation of transpose_qkv."""
    X = X.reshape(-1, self.num_heads, X.shape[1], X.shape[2])
    X = X.permute(0, 2, 1, 3)
    return X.reshape(X.shape[0], X.shape[1], -1)
```

```{.python .input}
%%tab tensorflow
@d2l.add_to_class(MultiHeadAttention)  #@save
def transpose_qkv(self, X):
    """Transposition for parallel computation of multiple attention heads."""
    # Shape of input X: (batch_size, no. of queries or key-value pairs,
    # num_hiddens). Shape of output X: (batch_size, no. of queries or
    # key-value pairs, num_heads, num_hiddens / num_heads)
    X = tf.reshape(X, shape=(X.shape[0], X.shape[1], self.num_heads, -1))
    # Shape of output X: (batch_size, num_heads, no. of queries or key-value
    # pairs, num_hiddens / num_heads)
    X = tf.transpose(X, perm=(0, 2, 1, 3))
    # Shape of output: (batch_size * num_heads, no. of queries or key-value
    # pairs, num_hiddens / num_heads)
    return tf.reshape(X, shape=(-1, X.shape[2], X.shape[3]))

@d2l.add_to_class(MultiHeadAttention)  #@save
def transpose_output(self, X):
    """Reverse the operation of transpose_qkv."""
    X = tf.reshape(X, shape=(-1, self.num_heads, X.shape[1], X.shape[2]))
    X = tf.transpose(X, perm=(0, 2, 1, 3))
    return tf.reshape(X, shape=(X.shape[0], X.shape[1], -1))
```

```{.python .input}
%%tab jax
@d2l.add_to_class(MultiHeadAttention)  #@save
def transpose_qkv(self, X):
    """Transposition for parallel computation of multiple attention heads."""
    # Shape of input X: (batch_size, no. of queries or key-value pairs,
    # num_hiddens). Shape of output X: (batch_size, no. of queries or
    # key-value pairs, num_heads, num_hiddens / num_heads)
    X = X.reshape((X.shape[0], X.shape[1], self.num_heads, -1))
    # Shape of output X: (batch_size, num_heads, no. of queries or key-value
    # pairs, num_hiddens / num_heads)
    X = jnp.transpose(X, (0, 2, 1, 3))
    # Shape of output: (batch_size * num_heads, no. of queries or key-value
    # pairs, num_hiddens / num_heads)
    return X.reshape((-1, X.shape[2], X.shape[3]))

@d2l.add_to_class(MultiHeadAttention)  #@save
def transpose_output(self, X):
    """Reverse the operation of transpose_qkv."""
    X = X.reshape((-1, self.num_heads, X.shape[1], X.shape[2]))
    X = jnp.transpose(X, (0, 2, 1, 3))
    return X.reshape((X.shape[0], X.shape[1], -1))
```

Let's [**test our implemented**] `MultiHeadAttention` class
using a toy example where keys and values are the same.
As a result,
the shape of the multi-head attention output
is (`batch_size`, `num_queries`, `num_hiddens`).

```{.python .input}
%%tab pytorch
num_hiddens, num_heads = 100, 5
attention = MultiHeadAttention(num_hiddens, num_heads, 0.5)
batch_size, num_queries, num_kvpairs = 2, 4, 6
valid_lens = d2l.tensor([3, 2])
X = d2l.ones((batch_size, num_queries, num_hiddens))
Y = d2l.ones((batch_size, num_kvpairs, num_hiddens))
d2l.check_shape(attention(X, Y, Y, valid_lens),
                (batch_size, num_queries, num_hiddens))
```

```{.python .input}
%%tab mxnet
num_hiddens, num_heads = 100, 5
attention = MultiHeadAttention(num_hiddens, num_heads, 0.5)
attention.initialize()
```

```{.python .input}
%%tab jax
num_hiddens, num_heads = 100, 5
attention = MultiHeadAttention(num_hiddens, num_heads, 0.5)
```

```{.python .input}
%%tab tensorflow
num_hiddens, num_heads = 100, 5
attention = MultiHeadAttention(num_hiddens, num_hiddens, num_hiddens,
                               num_hiddens, num_heads, 0.5)
```

```{.python .input}
%%tab mxnet
batch_size, num_queries, num_kvpairs = 2, 4, 6
valid_lens = d2l.tensor([3, 2])
X = d2l.ones((batch_size, num_queries, num_hiddens))
Y = d2l.ones((batch_size, num_kvpairs, num_hiddens))
d2l.check_shape(attention(X, Y, Y, valid_lens),
                (batch_size, num_queries, num_hiddens))
```

```{.python .input}
%%tab tensorflow
batch_size, num_queries, num_kvpairs = 2, 4, 6
valid_lens = d2l.tensor([3, 2])
X = tf.ones((batch_size, num_queries, num_hiddens))
Y = tf.ones((batch_size, num_kvpairs, num_hiddens))
d2l.check_shape(attention(X, Y, Y, valid_lens, training=False),
                (batch_size, num_queries, num_hiddens))
```

```{.python .input}
%%tab jax
batch_size, num_queries, num_kvpairs = 2, 4, 6
valid_lens = d2l.tensor([3, 2])
X = d2l.ones((batch_size, num_queries, num_hiddens))
Y = d2l.ones((batch_size, num_kvpairs, num_hiddens))
d2l.check_shape(attention.init_with_output(d2l.get_key(), X, Y, Y, valid_lens,
                                           training=False)[0][0],
                (batch_size, num_queries, num_hiddens))
```

## Summary

Multi-head attention combines knowledge of the same attention pooling 
via different representation subspaces of queries, keys, and values.
To compute multiple heads of multi-head attention in parallel, 
proper tensor manipulation is needed.


## Exercises

1. Visualize attention weights of multiple heads in this experiment.
1. Suppose that we have a trained model based on multi-head attention and we want to prune least important attention heads to increase the prediction speed. How can we design experiments to measure the importance of an attention head?

:begin_tab:`mxnet`
[Discussions](https://discuss.d2l.ai/t/1634)
:end_tab:

:begin_tab:`pytorch`
[Discussions](https://discuss.d2l.ai/t/1635)
:end_tab:

:begin_tab:`tensorflow`
[Discussions](https://discuss.d2l.ai/t/3869)
:end_tab:<|MERGE_RESOLUTION|>--- conflicted
+++ resolved
@@ -14,11 +14,7 @@
 different behaviors of the same attention mechanism,
 such as capturing dependencies of various ranges
 (e.g., shorter-range vs. longer-range) within a sequence.
-<<<<<<< HEAD
-Thus,  it may be beneficial 
-=======
 Thus, it may be beneficial 
->>>>>>> d80b2de1
 to allow our attention mechanism
 to jointly use different representation subspaces
 of queries, keys, and values.
@@ -94,7 +90,7 @@
 
 where 
 $\mathbf W_i^{(q)}\in\mathbb R^{p_q\times d_q}$,
-$\mathbf W_i^{(k)}\in\mathbb R^{p_k\times d_k}$
+$\mathbf W_i^{(k)}\in\mathbb R^{p_k\times d_k}$,
 and $\mathbf W_i^{(v)}\in\mathbb R^{p_v\times d_v}$
 are learnable parameters and
 $f$ is attention pooling,
