--- conflicted
+++ resolved
@@ -1191,13 +1191,9 @@
 $$
 
 ## Common Examples from Linear Algebra
-<<<<<<< HEAD
-
-Let us see how many of the linear algebraic definitions we have seen before can be expressed in this compressed tensor notation:
-=======
+
 Let us see how many of the linear algebraic definitions 
 we have seen before can be expressed in this compressed tensor notation:
->>>>>>> ffe54a5f
 * $\mathbf{v} \cdot \mathbf{w} = v_iw_i$ 
 * $\|\mathbf{v}\|_2^{2} = v_iv_i$
 * $\mathbf{A}\mathbf{v} = a_{ij}v_j$
