--- conflicted
+++ resolved
@@ -422,14 +422,8 @@
 and this work becomes more routine.
 
 ```{.python .input  n=14}
-<<<<<<< HEAD
 %%tab all
 model = WeightDecay(wd=3, lr=0.01)
-
-=======
-%%tab all   
-model = WeightDecay(wd=3, lr=0.01)
->>>>>>> 1b0a7148
 model.board.yscale='log'
 trainer.fit(model, data)
 print('L2 norm of w:', float(l2_penalty(model.get_w_b()[0])))
