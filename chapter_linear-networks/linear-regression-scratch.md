--- conflicted
+++ resolved
@@ -166,12 +166,7 @@
 Since nobody wants to compute gradients explicitly
 (this is tedious and error prone),
 we use automatic differentiation to compute the gradient.
-<<<<<<< HEAD
-See :numref:`chapter_autograd` for more details.
-=======
-See :numref:`sec_autograd`
-for more details.
->>>>>>> c6da364d
+See :numref:`sec_autograd` for more details.
 Recall from the autograd chapter
 that in order for `autograd` to know
 that it should store a gradient for our parameters,
