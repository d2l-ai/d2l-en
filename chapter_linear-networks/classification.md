```{.python .input  n=1}
%load_ext d2lbook.tab
tab.interact_select(['mxnet', 'pytorch', 'tensorflow'])
```

# The Base Classification Model
:label:`sec_classification`

You may have noticed that the implementations from scratch and the concise implementation using framework functionality were quite similar in the case of regression. The same is true for classification. Since a great many models in this book deal with classification, it is worth adding some functionality to support this setting specifically. This section provides a base class for classification models to simplify future code.

```{.python .input}
%%tab mxnet
from d2l import mxnet as d2l
from mxnet import autograd, np, npx, gluon
npx.set_np()
```

```{.python .input}
%%tab pytorch
from d2l import torch as d2l
import torch
```

```{.python .input}
%%tab tensorflow
from d2l import tensorflow as d2l
import tensorflow as tf
from IPython import display
```

## The `Classification` Class

We define the `Classification` class below. In the `validation_step` we report both the loss value and the classification accuracy on a validation batch. We draw an update for every `num_val_batches` batches. This has the benefit of generating the averaged loss and accuracy on the whole validation data. These average numbers are not exact correct if the last batch contains fewer examples, but we ignore this minor difference to keep the code simple. 

```{.python .input}
%%tab all
class Classification(d2l.Module):  #@save
    def validation_step(self, batch):
        X, y = batch
        y_hat = self(X)
        self.plot('loss', self.loss(y_hat, y), train=False)
        self.plot('acc', self.accuracy(y_hat, y), train=False)
```

By default we use a Stochastic Gradient Descent optimizer, operating on minibatches, just as we did in the context of linear regression. 

```{.python .input}
%%tab mxnet
@d2l.add_to_class(d2l.Module)  #@save
def configure_optimizers(self):
    params = self.parameters()
    if isinstance(params, list):
        return d2l.SGD(params, self.lr)
    return gluon.Trainer(params,  'sgd', {'learning_rate': self.lr})
```

```{.python .input}
%%tab pytorch
@d2l.add_to_class(d2l.Module)  #@save
def configure_optimizers(self):
    return torch.optim.SGD(self.parameters(), lr=self.lr)
```

```{.python .input}
%%tab tensorflow
@d2l.add_to_class(d2l.Module)  #@save
def configure_optimizers(self):
    return tf.keras.optimizers.SGD(self.lr)
```

## Accuracy

Given the predicted probability distribution `y_hat`,
we typically choose the class with the highest predicted probability
whenever we must output a hard prediction.
Indeed, many applications require that we make a choice.
For instance, Gmail must categorize an email into "Primary", "Social", "Updates", "Forums", or "Spam".
It might estimate probabilities internally,
but at the end of the day it has to choose one among the classes.

When predictions are consistent with the label class `y`, they are correct.
The classification accuracy is the fraction of all predictions that are correct.
Although it can be difficult to optimize accuracy directly (it is not differentiable),
it is often the performance measure that we care about the most. It is often *the* 
relevant quantity in benchmarks. As such, we will nearly always report it when training classifiers.

Accuracy is computed as follows:
First, if `y_hat` is a matrix,
we assume that the second dimension stores prediction scores for each class.
We use `argmax` to obtain the predicted class by the index for the largest entry in each row.
Then we [**compare the predicted class with the ground-truth `y` elementwise.**]
Since the equality operator `==` is sensitive to data types,
we convert `y_hat`'s data type to match that of `y`.
The result is a tensor containing entries of 0 (false) and 1 (true).
Taking the sum yields the number of correct predictions.

```{.python .input}
%%tab all
@d2l.add_to_class(Classification)  #@save
def accuracy(self, y_hat, y):
    """Compute the number of correct predictions."""
    if len(y_hat.shape) > 1 and y_hat.shape[1] > 1:
        y_hat = d2l.argmax(y_hat, axis=1)
    cmp = d2l.astype(y_hat, y.dtype) == y
    return d2l.reduce_mean(d2l.astype(cmp, d2l.float32))
```

<<<<<<< HEAD
```{.python .input}
%%tab mxnet

@d2l.add_to_class(d2l.Module)  #@save
def get_scratch_params(self):
    params = []
    for attr in dir(self):
        a = getattr(self, attr)
        if isinstance(a, np.ndarray):
            params.append(a)
        if isinstance(a, d2l.Module):
            params.extend(a.get_scratch_params())
    return params

@d2l.add_to_class(d2l.Module)  #@save
def parameters(self):
    params = self.collect_params()
    return params if len(params.keys()) else self.get_scratch_params()
```

## Summary
=======
## Summary and Discussion
>>>>>>> 63cafb02

Classification is a sufficiently frequently used problem type that it warrants its own convenience functions. Note that there is a difference between (classification) accuracy that we want to minimize and the logistic loss function that we are actually minimizing. Fortunately, our specific choice of loss function ensures that minimizing it will also lead to maximum accuracy. This is the case since the maximum likelihood estimator is consistent. It follows as a special case of the Cramer-Rao bound :cite:`cramer1946mathematical,radhakrishna1945information`. For more work on consistency see also :cite:`zhang2004statistical`. 

More generally, though, the decision of which category to pick is far from trivial. For instance, when deciding where to assign an e-mail to, mistaking a "Primary" e-mail for a "Social" e-mail might be undesirable but far less disastrous than moving it to the spam folder (and later automatically deleting it). As such, we will tend to err on the side of caution with regard to assigning any e-mail to the "Spam" folder, rather than picking the most likely category. 

## Exercises

1. Denote by $L_v$ the validation loss, and let $L_v^q$ be its quick and dirty estimate computed by the loss function averaging in this section. Lastly, denote by $l_v^b$ the loss on the last minibatch. Express $L_v$ in terms of $L_v^q$, $l_v^b$, and the sample and minibatch sizes. 
1. Show that the quick and dirty estimate $L_v^q$ is unbiased. That is, show that $E[L_v] = E[L_v^q]$. Why would you still want to use $L_v$ instead?
1. Given a multiclass classification loss, denoting by $l(y,y')$ the penalty of estimating $y'$ when we see $y$ and given a probabilty $p(y|x)$, formulate the rule for an optimal selection of $y'$. Hint: express the expected loss, using $l$ and $p(y|x)$. 

```{.python .input}

```<|MERGE_RESOLUTION|>--- conflicted
+++ resolved
@@ -30,7 +30,7 @@
 
 ## The `Classification` Class
 
-We define the `Classification` class below. In the `validation_step` we report both the loss value and the classification accuracy on a validation batch. We draw an update for every `num_val_batches` batches. This has the benefit of generating the averaged loss and accuracy on the whole validation data. These average numbers are not exact correct if the last batch contains fewer examples, but we ignore this minor difference to keep the code simple. 
+We define the `Classification` class below. In the `validation_step` we report both the loss value and the classification accuracy on a validation batch. We draw an update for every `num_val_batches` batches. This has the benefit of generating the averaged loss and accuracy on the whole validation data. These average numbers are not exact correct if the last batch contains fewer examples, but we ignore this minor difference to keep the code simple.
 
 ```{.python .input}
 %%tab all
@@ -42,7 +42,7 @@
         self.plot('acc', self.accuracy(y_hat, y), train=False)
 ```
 
-By default we use a Stochastic Gradient Descent optimizer, operating on minibatches, just as we did in the context of linear regression. 
+By default we use a Stochastic Gradient Descent optimizer, operating on minibatches, just as we did in the context of linear regression.
 
 ```{.python .input}
 %%tab mxnet
@@ -81,7 +81,7 @@
 When predictions are consistent with the label class `y`, they are correct.
 The classification accuracy is the fraction of all predictions that are correct.
 Although it can be difficult to optimize accuracy directly (it is not differentiable),
-it is often the performance measure that we care about the most. It is often *the* 
+it is often the performance measure that we care about the most. It is often *the*
 relevant quantity in benchmarks. As such, we will nearly always report it when training classifiers.
 
 Accuracy is computed as follows:
@@ -105,7 +105,6 @@
     return d2l.reduce_mean(d2l.astype(cmp, d2l.float32))
 ```
 
-<<<<<<< HEAD
 ```{.python .input}
 %%tab mxnet
 
@@ -127,19 +126,16 @@
 ```
 
 ## Summary
-=======
-## Summary and Discussion
->>>>>>> 63cafb02
 
-Classification is a sufficiently frequently used problem type that it warrants its own convenience functions. Note that there is a difference between (classification) accuracy that we want to minimize and the logistic loss function that we are actually minimizing. Fortunately, our specific choice of loss function ensures that minimizing it will also lead to maximum accuracy. This is the case since the maximum likelihood estimator is consistent. It follows as a special case of the Cramer-Rao bound :cite:`cramer1946mathematical,radhakrishna1945information`. For more work on consistency see also :cite:`zhang2004statistical`. 
+Classification is a sufficiently frequently used problem type that it warrants its own convenience functions. Note that there is a difference between (classification) accuracy that we want to minimize and the logistic loss function that we are actually minimizing. Fortunately, our specific choice of loss function ensures that minimizing it will also lead to maximum accuracy. This is the case since the maximum likelihood estimator is consistent. It follows as a special case of the Cramer-Rao bound :cite:`cramer1946mathematical,radhakrishna1945information`. For more work on consistency see also :cite:`zhang2004statistical`.
 
-More generally, though, the decision of which category to pick is far from trivial. For instance, when deciding where to assign an e-mail to, mistaking a "Primary" e-mail for a "Social" e-mail might be undesirable but far less disastrous than moving it to the spam folder (and later automatically deleting it). As such, we will tend to err on the side of caution with regard to assigning any e-mail to the "Spam" folder, rather than picking the most likely category. 
+More generally, though, the decision of which category to pick is far from trivial. For instance, when deciding where to assign an e-mail to, mistaking a "Primary" e-mail for a "Social" e-mail might be undesirable but far less disastrous than moving it to the spam folder (and later automatically deleting it). As such, we will tend to err on the side of caution with regard to assigning any e-mail to the "Spam" folder, rather than picking the most likely category.
 
 ## Exercises
 
-1. Denote by $L_v$ the validation loss, and let $L_v^q$ be its quick and dirty estimate computed by the loss function averaging in this section. Lastly, denote by $l_v^b$ the loss on the last minibatch. Express $L_v$ in terms of $L_v^q$, $l_v^b$, and the sample and minibatch sizes. 
+1. Denote by $L_v$ the validation loss, and let $L_v^q$ be its quick and dirty estimate computed by the loss function averaging in this section. Lastly, denote by $l_v^b$ the loss on the last minibatch. Express $L_v$ in terms of $L_v^q$, $l_v^b$, and the sample and minibatch sizes.
 1. Show that the quick and dirty estimate $L_v^q$ is unbiased. That is, show that $E[L_v] = E[L_v^q]$. Why would you still want to use $L_v$ instead?
-1. Given a multiclass classification loss, denoting by $l(y,y')$ the penalty of estimating $y'$ when we see $y$ and given a probabilty $p(y|x)$, formulate the rule for an optimal selection of $y'$. Hint: express the expected loss, using $l$ and $p(y|x)$. 
+1. Given a multiclass classification loss, denoting by $l(y,y')$ the penalty of estimating $y'$ when we see $y$ and given a probabilty $p(y|x)$, formulate the rule for an optimal selection of $y'$. Hint: express the expected loss, using $l$ and $p(y|x)$.
 
 ```{.python .input}
 
