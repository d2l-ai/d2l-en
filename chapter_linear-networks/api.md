```{.python .input  n=1}
%load_ext d2lbook.tab
tab.interact_select(['mxnet', 'pytorch', 'tensorflow'])
```

# The D2L APIs
:label:`sec_d2l_apis`

Linear regression is one of the simplest machine learning models. Training it, 
however, uses many of the same components as other models in this book require. 
Therefore, before diving into the details it is worth reviewing some of the 
functionality of the D2L library used throughout this book. This will greatly 
streamline the presentation and you might even want to use it in your projects. 

At its core we have three classes: `Module` contains models, losses and optimization methods; `DataModule` provides data loaders for training and validation. Both classes are combined using the `Trainer` class. It allows us to 
train models on a variety of hardware platforms. Most code in this book adapts `Module` and `DataModule`. We will touch upon the `Trainer` class only when we discuss GPUs, CPUs, parallel training and optimization algorithms. 

```{.python .input}
%%tab mxnet
import time
import numpy as np
from d2l import mxnet as d2l
from mxnet.gluon import nn
```

```{.python .input}
%%tab pytorch
import time
import numpy as np
from d2l import torch as d2l
import torch
from torch import nn
```

```{.python .input}
%%tab tensorflow
import time
import numpy as np
from d2l import torch as d2l
import tensorflow as tf
```

## Utilities

We need a few utilities to simplify object oriented programming in notebooks. One of the challenges is that class definitions tend to be fairly long blocks of code. Notebook readability demands short code fragments, interspersed with explanations, a requirement incompatible with the style of programming common for Python libraries. The first 
utility function allows us to register functions as methods in a class *after* the class has been created. In fact, we can do so *even after* we've created instances of the class! It allows us to split the implementation of a class into multiple code blocks. 

```{.python .input}
%%tab all
def add_to_class(Class):  #@save
    def wrapper(obj):
        setattr(Class, obj.__name__, obj)
    return wrapper
```

Let's have a quick look at how to use it. We plan to implement a class `A` with a method `do`. Instead of having code for both `A` and `do` in the same code block, we can first declare the class `A` and create an instance `a`.

```{.python .input}
%%tab all
class A:
    def __init__(self):
        self.b = 1

a = A()
```

Next we define the method `do` as we normally would, but not in class `A`'s scope. Instead, we decorate this function by `add_to_class` with class `A` as its argument. In doing so, the method is able to access the member variables of `A` as we would expect if it had been defined as part of `A`'s definition. Let's see what happens when we invoke it for the instance `a`.

```{.python .input}
%%tab all
@add_to_class(A)
def do(self):
    print('class attribute "b" is', self.b)

a.do()
```

The second one is a utility class that saves all arguments in a class's `__init__` method as class attributes. This allows us to extend constructor call signatures implicitly without additional code. 

```{.python .input}
%%tab all
class HyperParameters:  #@save
    def save_hyperparameters(self, ignore=[]):
        raise NotImplemented
```

We defer its implementation into :numref:`sec_utils`. To use it, we subclass our class from `HyperParameters` and call `save_hyperparameters` in the `__init__` method.

```{.python .input}
%%tab all
class B(d2l.HyperParameters):  # call the one saved in d2l with code implementation.
    def __init__(self, a, b, c):
        self.save_hyperparameters(ignore=['c'])
        print('self.a =', self.a, 'self.b =', self.b)
        print('there is no self.c =', not hasattr(self, 'c'))

B(a=1, b=2, c=3);
```

The last utility allows us to plot experiment progress interactively while it is going on. In deference to the much more powerful (and complex) [Tensorboard](https://www.tensorflow.org/tensorboard) we name it `ProgressBoard`. The  implementation is deferred to :numref:`sec_utils`. For now, let's simply see it in action. 

The `draw` function plots a point `(x, y)` in the figure, with `label` specific the legend. The optional `every_n` smooths the line by only showing $1/n$ points in the figure. Their values are averaged from the $n$ neighbor points in the original figure.

```{.python .input}
%%tab all
class ProgressBoard(d2l.HyperParameters):  #@save
    """Plot data points in animation."""
    def __init__(self, xlabel=None, ylabel=None, xlim=None,
                 ylim=None, xscale='linear', yscale='linear',
                 ls=['-', '--', '-.', ':'], colors=['C0', 'C1', 'C2', 'C3'],
                 fig=None, axes=None, figsize=(3.5, 2.5), display=True):
        self.save_hyperparameters()

    def draw(self, x, y, label, every_n=1):
        raise NotImplemented
```

The following example, we draw `sin` and `cos` with a different smoothness. If you run this code block, you will see the lines grow in an animation.

```{.python .input}
%%tab all
board = d2l.ProgressBoard('x')
for x in np.arange(0, 10, 0.1):
    board.draw(x, np.sin(x), 'sin', every_n=2)
    board.draw(x, np.cos(x), 'cos', every_n=10)
```

## Model

The `Module` class  is the base class of all models we will implement. At a minimum we need to define three methods. The `__init__` method stores the learnable parameters, the `training_step` method accepts a data batch to return the loss value, the `configure_optimizers` method returns the optimization method, or a list of them, that is used to update the learnable parameters. Optionally we can define `validation_step` to report the evaluation metrics.
Sometimes we put the code to compute the outputs into a separate `forward` method to make it more reusable.

```{.python .input}
%%tab all
class Module(d2l.nn_Module, d2l.HyperParameters):  #@save
    def __init__(self, plot_train_per_epoch=5, plot_valid_per_epoch=1):
        super().__init__()
        self.save_hyperparameters()
        self.board = ProgressBoard()
        if tab.selected('tensorflow'):
            self.training = None

    def loss(self, y_hat, y):
        raise NotImplementedError
        
    def forward(self, X):
        assert hasattr(self, 'net'), 'Neural network is defined'
        return self.net(X)
    
    if tab.selected('tensorflow'):
        def call(self, X, *args, training=None):
            if training is not None:
                self.training = training
            return self.forward(X, *args)

    def plot(self, key, value, train):
        """Plot a point in animation."""
        assert hasattr(self, 'trainer'), 'trainer is not inited'
        self.board.xlabel = 'epoch'
        if train:
            x = self.trainer.train_batch_idx / \
                self.trainer.num_train_batches
            n = self.trainer.num_train_batches / \
                self.plot_train_per_epoch
        else:
            x = self.trainer.epoch + 1
            n = self.trainer.num_val_batches / \
                self.plot_valid_per_epoch
        self.board.draw(x, value, ('train_' if train else 'val_') + key, 
                        every_n=int(n))

    def training_step(self, batch):
        X, y = batch
        l = self.loss(self(X), y)
<<<<<<< HEAD
        self.plot('loss', l, train=True)
=======
        # Draw progress
        assert hasattr(self, 'trainer'), 'Optimizer is defined'
        num_train = self.trainer.num_train_batches
        self.board.xlabel = 'epoch'
        self.board.draw(self.trainer.train_batch_idx / num_train, l, 
                        'train_loss', every_n=num_train // 5)
>>>>>>> 63cafb02
        return l

    def validation_step(self, batch):
        X, y = batch
        l = self.loss(self(X), y)
        self.plot('loss', l, train=False)

    def configure_optimizers(self):
        raise NotImplementedError
```

:begin_tab:`mxnet`
You may notice that `Module` is a subclass of `nn.Block`, the base class of a neural network in Gluon.
It provides convenient features to handle neural networks. For example, if we define a `forward` method, such as `forward(self, X)`, then for an instance `a` we can invoke this function by `a(X)`. This works since it calls the `forward` method in the built-in `__call__` method. You can find more details and examples about `nn.Block` in :numref:`sec_model_construction`.
:end_tab:

:begin_tab:`pytorch`
You may notice that `Module` is a subclass of `nn.Module`, the base class of neural network in PyTorch.
It provides convenient features to handle neural networks. For example, if we define a `forward` method, such as `forward(self, X)`, then for an instance `a` we can invoke this function by `a(X)`. This works since it calls the `forward` method in the built-in `__call__` method. You can find more details and examples about `nn.Block` in :numref:`sec_model_construction`.
:end_tab:

:begin_tab:`tensorflow`
You may notice that `Module` is a subclass of `tf.keras.Model`, the base class of neural network in TensorFlow.
It provides convenient features to handle neural networks. For example, it invokes the `call` method in the built-in `__call__` method. Here we redirect `call` to the `forward` function, saving its arguments as a class attribute. We do this to make our code more similar to other framework implementations.
:end_tab:

##  Data

The `DataModule` class is the base class for data. Quite frequently the `__init__` method is used to prepare the data. This includes downloading and preprocessing if needed. The `train_dataloader` returns the data loader for the training dataset. A data loader is a (Python) generator that yields a data batch each time it is used. This batch is then fed into the `training_step` method of `Module` to compute the loss. There is an optional `val_dataloader` to return the validation dataset loader. It behaves in the same manner, except that it yields data batches for the `validation_step` method in `Module`.

```{.python .input}
%%tab all
class DataModule(d2l.HyperParameters):  #@save
    if tab.selected('mxnet', 'pytorch'):
        def __init__(self, root='../data', num_workers=4):
            self.save_hyperparameters()
            
    if tab.selected('tensorflow'):
        def __init__(self, root='../data'):
            self.save_hyperparameters()

    def get_dataloader(self, train):
        raise NotImplementedError
        
    def train_dataloader(self):
        return self.get_dataloader(train=True)

    def val_dataloader(self):
        return self.get_dataloader(train=False)
```

## Training

The `Trainer` class trains the learnable parameters (aka weights) in the `Module` class with data specified in `DataModule`. The key method is `fit`, which accepts two arguments: `model`, an instance of `Module`, and `data`, an instance of `DataModule`. It then iterates over the data `max_epochs` times to train the model. As before, we will defer the implementation of this function to later chapters.

```{.python .input}
%%tab all
class Trainer(d2l.HyperParameters):  #@save
    def __init__(self, max_epochs, num_gpus=0, gradient_clip_val=0):
        self.save_hyperparameters()
        assert num_gpus == 0, 'No GPU support yet'

    def prepare_data(self, data):
        self.train_dataloader = data.train_dataloader()
        self.val_dataloader = data.val_dataloader()
        self.num_train_batches = len(self.train_dataloader)
        self.num_val_batches = (len(self.val_dataloader)
                                if self.val_dataloader is not None else 0)

    def prepare_model(self, model):
        model.trainer = self
        model.board.xlim = [0, self.max_epochs]
        self.model = model

    def fit(self, model, data):
        self.prepare_data(data)
        self.prepare_model(model)
        self.optim = model.configure_optimizers()
        self.epoch = 0
        self.train_batch_idx = 0
        self.val_batch_idx = 0
        for self.epoch in range(self.max_epochs):
            self.fit_epoch()

    def fit_epoch(self):
        raise NotImplementedError
        
```

## Summary

The classes provided by the D2L API function as a lightweight toolkit that make structured modeling for deep learning easy. In particular, it makes it easy to reuse many components between projects without changing much at all. For instance, we can replace just the optimizer, just the model, just the dataset, etc.; This degree of modularity pays dividends throughout the book in terms of conciseness and simplicity (this is why we added it) and it can do the same for your own projects. We strongly recommend that you look at the implementation in detail once you have gained some more familiarity with deep learning modeling. 

```{.python .input}

```<|MERGE_RESOLUTION|>--- conflicted
+++ resolved
@@ -6,14 +6,14 @@
 # The D2L APIs
 :label:`sec_d2l_apis`
 
-Linear regression is one of the simplest machine learning models. Training it, 
-however, uses many of the same components as other models in this book require. 
-Therefore, before diving into the details it is worth reviewing some of the 
-functionality of the D2L library used throughout this book. This will greatly 
-streamline the presentation and you might even want to use it in your projects. 
-
-At its core we have three classes: `Module` contains models, losses and optimization methods; `DataModule` provides data loaders for training and validation. Both classes are combined using the `Trainer` class. It allows us to 
-train models on a variety of hardware platforms. Most code in this book adapts `Module` and `DataModule`. We will touch upon the `Trainer` class only when we discuss GPUs, CPUs, parallel training and optimization algorithms. 
+Linear regression is one of the simplest machine learning models. Training it,
+however, uses many of the same components as other models in this book require.
+Therefore, before diving into the details it is worth reviewing some of the
+functionality of the D2L library used throughout this book. This will greatly
+streamline the presentation and you might even want to use it in your projects.
+
+At its core we have three classes: `Module` contains models, losses and optimization methods; `DataModule` provides data loaders for training and validation. Both classes are combined using the `Trainer` class. It allows us to
+train models on a variety of hardware platforms. Most code in this book adapts `Module` and `DataModule`. We will touch upon the `Trainer` class only when we discuss GPUs, CPUs, parallel training and optimization algorithms.
 
 ```{.python .input}
 %%tab mxnet
@@ -42,8 +42,8 @@
 
 ## Utilities
 
-We need a few utilities to simplify object oriented programming in notebooks. One of the challenges is that class definitions tend to be fairly long blocks of code. Notebook readability demands short code fragments, interspersed with explanations, a requirement incompatible with the style of programming common for Python libraries. The first 
-utility function allows us to register functions as methods in a class *after* the class has been created. In fact, we can do so *even after* we've created instances of the class! It allows us to split the implementation of a class into multiple code blocks. 
+We need a few utilities to simplify object oriented programming in notebooks. One of the challenges is that class definitions tend to be fairly long blocks of code. Notebook readability demands short code fragments, interspersed with explanations, a requirement incompatible with the style of programming common for Python libraries. The first
+utility function allows us to register functions as methods in a class *after* the class has been created. In fact, we can do so *even after* we've created instances of the class! It allows us to split the implementation of a class into multiple code blocks.
 
 ```{.python .input}
 %%tab all
@@ -75,7 +75,7 @@
 a.do()
 ```
 
-The second one is a utility class that saves all arguments in a class's `__init__` method as class attributes. This allows us to extend constructor call signatures implicitly without additional code. 
+The second one is a utility class that saves all arguments in a class's `__init__` method as class attributes. This allows us to extend constructor call signatures implicitly without additional code.
 
 ```{.python .input}
 %%tab all
@@ -97,7 +97,7 @@
 B(a=1, b=2, c=3);
 ```
 
-The last utility allows us to plot experiment progress interactively while it is going on. In deference to the much more powerful (and complex) [Tensorboard](https://www.tensorflow.org/tensorboard) we name it `ProgressBoard`. The  implementation is deferred to :numref:`sec_utils`. For now, let's simply see it in action. 
+The last utility allows us to plot experiment progress interactively while it is going on. In deference to the much more powerful (and complex) [Tensorboard](https://www.tensorflow.org/tensorboard) we name it `ProgressBoard`. The  implementation is deferred to :numref:`sec_utils`. For now, let's simply see it in action.
 
 The `draw` function plots a point `(x, y)` in the figure, with `label` specific the legend. The optional `every_n` smooths the line by only showing $1/n$ points in the figure. Their values are averaged from the $n$ neighbor points in the original figure.
 
@@ -142,11 +142,11 @@
 
     def loss(self, y_hat, y):
         raise NotImplementedError
-        
+
     def forward(self, X):
         assert hasattr(self, 'net'), 'Neural network is defined'
         return self.net(X)
-    
+
     if tab.selected('tensorflow'):
         def call(self, X, *args, training=None):
             if training is not None:
@@ -166,22 +166,13 @@
             x = self.trainer.epoch + 1
             n = self.trainer.num_val_batches / \
                 self.plot_valid_per_epoch
-        self.board.draw(x, value, ('train_' if train else 'val_') + key, 
+        self.board.draw(x, value, ('train_' if train else 'val_') + key,
                         every_n=int(n))
 
     def training_step(self, batch):
         X, y = batch
         l = self.loss(self(X), y)
-<<<<<<< HEAD
         self.plot('loss', l, train=True)
-=======
-        # Draw progress
-        assert hasattr(self, 'trainer'), 'Optimizer is defined'
-        num_train = self.trainer.num_train_batches
-        self.board.xlabel = 'epoch'
-        self.board.draw(self.trainer.train_batch_idx / num_train, l, 
-                        'train_loss', every_n=num_train // 5)
->>>>>>> 63cafb02
         return l
 
     def validation_step(self, batch):
@@ -218,14 +209,14 @@
     if tab.selected('mxnet', 'pytorch'):
         def __init__(self, root='../data', num_workers=4):
             self.save_hyperparameters()
-            
+
     if tab.selected('tensorflow'):
         def __init__(self, root='../data'):
             self.save_hyperparameters()
 
     def get_dataloader(self, train):
         raise NotImplementedError
-        
+
     def train_dataloader(self):
         return self.get_dataloader(train=True)
 
@@ -268,12 +259,12 @@
 
     def fit_epoch(self):
         raise NotImplementedError
-        
+
 ```
 
 ## Summary
 
-The classes provided by the D2L API function as a lightweight toolkit that make structured modeling for deep learning easy. In particular, it makes it easy to reuse many components between projects without changing much at all. For instance, we can replace just the optimizer, just the model, just the dataset, etc.; This degree of modularity pays dividends throughout the book in terms of conciseness and simplicity (this is why we added it) and it can do the same for your own projects. We strongly recommend that you look at the implementation in detail once you have gained some more familiarity with deep learning modeling. 
+The classes provided by the D2L API function as a lightweight toolkit that make structured modeling for deep learning easy. In particular, it makes it easy to reuse many components between projects without changing much at all. For instance, we can replace just the optimizer, just the model, just the dataset, etc.; This degree of modularity pays dividends throughout the book in terms of conciseness and simplicity (this is why we added it) and it can do the same for your own projects. We strongly recommend that you look at the implementation in detail once you have gained some more familiarity with deep learning modeling.
 
 ```{.python .input}
 
