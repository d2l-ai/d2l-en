# Implementation of Softmax Regression from Scratch
:label:`sec_softmax_scratch`

Just as we implemented linear regression from scratch,
we believe that multiclass logistic (softmax) regression
is similarly fundamental and you ought to know
the gory details of how to implement it yourself.
As with linear regression, after doing things by hand
we will breeze through an implementation in Gluon for comparison.
To begin, let us import the familiar packages.

```python
from d2l import mxnet as d2l
from mxnet import autograd, np, npx, gluon
from IPython import display
npx.set_np()
```


```python
#@tab pytorch
from d2l import torch as d2l
import torch
from IPython import display
```


```python
#@tab tensorflow
from d2l import tensorflow as d2l
import tensorflow as tf
from IPython import display
```

<<<<<<< HEAD

```{.python .input}
#@tab jax
from d2l import jax as d2l
import jax.numpy as np
import jax
=======
```{.python .input}
#@tab jax
from d2l import jax as d2l
import jax
import jax.numpy as np
>>>>>>> e0309960
from IPython import display
```

We will work with the Fashion-MNIST dataset, just introduced in :numref:`sec_fashion_mnist`,
setting up an iterator with batch size $256$.

```python
batch_size = 256
train_iter, test_iter = d2l.load_data_fashion_mnist(batch_size)
```


```python
#@tab pytorch
batch_size = 256
train_iter, test_iter = d2l.load_data_fashion_mnist(batch_size)
```


```python
#@tab tensorflow
batch_size = 256
train_iter, test_iter = d2l.load_data_fashion_mnist(batch_size)
```

<<<<<<< HEAD

=======
>>>>>>> e0309960
```{.python .input}
#@tab jax
batch_size = 256
train_iter, test_iter = d2l.load_data_fashion_mnist(batch_size)
```

## Initializing Model Parameters

As in our linear regression example,
each example here will be represented by a fixed-length vector.
Each example in the raw data is a $28 \times 28$ image.
In this section, we will flatten each image,
treating them as $784$-long 1D vectors.
In the future, we will talk about more sophisticated strategies
for exploiting the spatial structure in images,
but for now we treat each pixel location as just another feature.

Recall that in softmax regression,
we have as many outputs as there are categories.
Because our dataset has $10$ categories,
our network will have an output dimension of $10$.
Consequently, our weights will constitute a $784 \times 10$ matrix
and the biases will constitute a $1 \times 10$ vector.
As with linear regression, we will initialize our weights $W$
with Gaussian noise and our biases to take the initial value $0$.

```python
num_inputs = 784
num_outputs = 10

W = np.random.normal(0, 0.01, (num_inputs, num_outputs))
b = np.zeros(num_outputs)
W.attach_grad()
b.attach_grad()
```


```python
#@tab pytorch
num_inputs = 784
num_outputs = 10

W = torch.normal(0, 0.01, size=(num_inputs, num_outputs), requires_grad=True)
b = torch.zeros(num_outputs, requires_grad=True)
```


```python
#@tab tensorflow
num_inputs = 784
num_outputs = 10

W = tf.Variable(tf.random.normal(shape=(num_inputs, num_outputs), mean=0, stddev=0.01, dtype=tf.float32))
b = tf.Variable(tf.zeros(num_outputs, dtype=tf.float32))
```

<<<<<<< HEAD

=======
>>>>>>> e0309960
```{.python .input}
#@tab jax
num_inputs = 784
num_outputs = 10
key = jax.random.PRNGKey(42)
<<<<<<< HEAD
W = jax.random.normal(key, shape=(num_inputs, num_outputs))
=======
W = jax.random.normal(key, shape=(num_inputs, num_outputs))*0.01
>>>>>>> e0309960
b = np.zeros(num_outputs)
```

## The Softmax

Before implementing the softmax regression model,
let us briefly review how operators such as `sum` work
along specific dimensions in a tensor.
Given a matrix `X` we can sum over all elements (default) or only
over elements in the same axis, *i.e.*, the column (`axis=0`) or the same row (`axis=1`).
Note that if `X` is an array with shape `(2, 3)`
and we sum over the columns (`X.sum(axis=0)`),
the result will be a (1D) vector with shape `(3,)`.
If we want to keep the number of axes in the original array
(resulting in a 2D array with shape `(1, 3)`),
rather than collapsing out the dimension that we summed over
we can specify `keepdims=True` when invoking `sum`.

```python
X = np.array([[1, 2, 3], [4, 5, 6]])
print(X.sum(axis=0, keepdims=True), '\n', X.sum(axis=1, keepdims=True))
```


```python
#@tab pytorch
X = torch.tensor([[1., 2., 3.], [4., 5., 6.]])
torch.sum(X, dim=0, keepdim=True), torch.sum(X, dim=1, keepdim=True)
```


```python
#@tab tensorflow
X = tf.constant([[1., 2., 3.], [4., 5., 6.]])
tf.reduce_sum(X, axis=0, keepdims=True), tf.reduce_sum(X, axis=1, keepdims=True)
```

<<<<<<< HEAD

=======
>>>>>>> e0309960
```{.python .input}
#@tab jax
X = np.array([[1, 2, 3], [4, 5, 6]])
print(X.sum(axis=0, keepdims=True), '\n', X.sum(axis=1, keepdims=True))
```

We are now ready to implement the softmax function.
Recall that softmax consists of two steps:
First, we exponentiate each term (using `exp`).
Then, we sum over each row (we have one row per example in the batch)
to get the normalization constants for each example.
Finally, we divide each row by its normalization constant,
ensuring that the result sums to $1$.
Before looking at the code, let us recall
how this looks expressed as an equation:

$$
\mathrm{softmax}(\mathbf{X})_{ij} = \frac{\exp(X_{ij})}{\sum_k \exp(X_{ik})}.
$$

The denominator, or normalization constant,
is also sometimes called the partition function
(and its logarithm is called the log-partition function).
The origins of that name are in [statistical physics](https://en.wikipedia.org/wiki/Partition_function_(statistical_mechanics))
where a related equation models the distribution
over an ensemble of particles.

```python
def softmax(X):
    X_exp = np.exp(X)
    partition = X_exp.sum(axis=1, keepdims=True)
    return X_exp / partition  # The broadcast mechanism is applied here
```


```python
#@tab pytorch
def softmax(X):
    X_exp = torch.exp(X)
    partition = torch.sum(X_exp, dim=1, keepdim=True)
    return X_exp / partition  # The broadcast mechanism is applied here
```


```python
#@tab tensorflow
def softmax(X):
    X_exp = tf.exp(X)
    partition = tf.reduce_sum(X_exp, -1, keepdims=True)
    return X_exp / partition  # The broadcast mechanism is applied here
```

<<<<<<< HEAD

=======
>>>>>>> e0309960
```{.python .input}
#@tab jax
def softmax(X):
    X_exp = np.exp(X)
    partition = X_exp.sum(axis=1, keepdims=True)
    return X_exp / partition  # The broadcast mechanism is applied here
```

As you can see, for any random input,
we turn each element into a non-negative number.
Moreover, each row sums up to 1,
as is required for a probability.
Note that while this looks correct mathematically,
we were a bit sloppy in our implementation
because we failed to take precautions against numerical overflow or underflow
due to large (or very small) elements of the matrix,
as we did in :numref:`sec_naive_bayes`.

```python
X = np.random.normal(size=(2, 5))
X_prob = softmax(X)
X_prob, X_prob.sum(axis=1)
```


```python
#@tab pytorch
X = torch.normal(0, 1, size=(2, 5))
X_prob = softmax(X)
X_prob, torch.sum(X_prob, dim=1)
```


```python
#@tab tensorflow
X = tf.random.normal(shape=(2, 5))
X_prob = softmax(X)
X_prob, tf.reduce_sum(X_prob, axis=1)
```

<<<<<<< HEAD

=======
>>>>>>> e0309960
```{.python .input}
#@tab jax
key = jax.random.PRNGKey(42)
X = jax.random.normal(key, shape=(2, 5))
X_prob = softmax(X)
X_prob, X_prob.sum(axis=1)
```

## The Model

Now that we have defined the softmax operation,
we can implement the softmax regression model.
The below code defines the forward pass through the network.
Note that we flatten each original image in the batch
into a vector with length `num_inputs` with the `reshape` function
before passing the data through our model.

```python
def net(X):
    return softmax(np.dot(X.reshape(-1, num_inputs), W) + b)
```


```python
#@tab pytorch
def net(X):
    return softmax(torch.matmul(X.reshape((-1, num_inputs)), W) + b)
```


```python
#@tab tensorflow
def net(X):
    return softmax(tf.matmul(tf.cast(tf.reshape(X, shape=(-1, W.shape[0])), dtype=tf.float32), W) + b)
```

<<<<<<< HEAD

=======
>>>>>>> e0309960
```{.python .input}
#@tab jax
def net(X):
    return softmax(np.dot(X.reshape(-1, num_inputs), W) + b)
```

## The Loss Function

Next, we need to implement the cross-entropy loss function,
introduced in :numref:`sec_softmax`.
This may be the most common loss function
in all of deep learning because, at the moment,
classification problems far outnumber regression problems.

Recall that cross-entropy takes the negative log likelihood
of the predicted probability assigned to the true label $-\log P(y \mid x)$.
Rather than iterating over the predictions with a Python `for` loop
(which tends to be inefficient),
we can use the `pick` function
which allows us to easily select the appropriate terms
from the matrix of softmax entries.
Below, we illustrate the `pick` function on a toy example,
with $3$ categories and $2$ examples.

```python
y_hat = np.array([[0.1, 0.3, 0.6], [0.3, 0.2, 0.5]])
y_hat[[0, 1], [0, 2]]
```


```python
#@tab pytorch
y_hat = torch.tensor([[0.1, 0.3, 0.6], [0.3, 0.2, 0.5]])
y_hat[[0, 1], [0, 2]]
```


```python
#@tab tensorflow
y_hat = tf.constant([[0.1, 0.3, 0.6], [0.3, 0.2, 0.5]])
tf.boolean_mask(y_hat, tf.one_hot([0, 2], depth=3))
```

<<<<<<< HEAD
=======
```{.python .input}
#@tab jax
y_hat = np.array([[0.1, 0.3, 0.6], [0.3, 0.2, 0.5]])
y_hat[[0, 1], [0, 2]]
```

Now we can implement the cross-entropy loss function efficiently with just one line of code.
>>>>>>> e0309960

```{.python .input}
#@tab jax
y_hat = np.array([[0.1, 0.3, 0.6], [0.3, 0.2, 0.5]])
y_hat[[0, 1], [0, 2]]
```

Now we can implement the cross-entropy loss function efficiently with just one line of code.

```python
def cross_entropy(y_hat, y):
    return - np.log(y_hat[range(len(y_hat)), y])
```


```python
#@tab pytorch
def cross_entropy(y_hat, y):
    return - torch.log(y_hat[range(len(y_hat)), y])
```


```python
#@tab tensorflow
def cross_entropy(y_hat, y):
        y = tf.cast(tf.reshape(y, shape=[-1, 1]), dtype=tf.int32)
        y = tf.one_hot(y, depth=y_hat.shape[-1])
        y = tf.cast(tf.reshape(y, shape=[-1, y_hat.shape[-1]]), dtype=tf.int32)
        return -tf.math.log(tf.boolean_mask(y_hat, y))
```

<<<<<<< HEAD

```{.python .input}
#@tab jax
def cross_entropy(y_hat, y):
=======
```{.python .input}
#@tab jax
def cross_entropy(y_hat, y):#@save
>>>>>>> e0309960
    return - np.log(y_hat[range(len(y_hat)), y])
```

## Classification Accuracy

Given the predicted probability distribution `y_hat`,
we typically choose the class with highest predicted probability
whenever we must output a *hard* prediction.
Indeed, many applications require that we make a choice.
Gmail must categorize an email into Primary, Social, Updates, or Forums.
It might estimate probabilities internally,
but at the end of the day it has to choose one among the categories.

When predictions are consistent with the actual category `y`, they are correct.
The classification accuracy is the fraction of all predictions that are correct.
Although it can be difficult optimize accuracy directly (it is not differentiable),
it is often the performance metric that we care most about,
and we will nearly always report it when training classifiers.

To compute accuracy we do the following:
First, we execute `y_hat.argmax(axis=1)`
to gather the predicted classes
(given by the indices for the largest entries in each row).
The result has the same shape as the variable `y`.
Now we just need to check how frequently the two match.
Since the equality operator `==` is datatype-sensitive
(e.g., an `int` and a `float32` are never equal),
we also need to convert both to the same type (we pick `float32`).
The result is a tensor containing entries of 0 (false) and 1 (true).
Taking the mean yields the desired result.

```python
def accuracy(y_hat, y):  #@save
    if y_hat.shape[1] > 1:
        return float((y_hat.argmax(axis=1).astype('float32') == y.astype(
            'float32')).sum())
    else:
        return float((y_hat.astype('int32') == y.astype('int32')).sum())
```


```python
#@tab pytorch
def accuracy(y_hat, y):  #@save
    if y_hat.shape[1] > 1:
        return float((y_hat.argmax(axis=1).type(torch.float32) ==
                      y.type(torch.float32)).sum())
    else:
        return float((y_hat.type(torch.int32) == y.type(torch.int32)).sum())
```


```python
#@tab tensorflow
def accuracy(y_hat, y):  #@save
    y = tf.cast(y, dtype=tf.int32)
    if len(y_hat.shape) > 1 and y_hat.shape[1] > 1:
        return tf.cast(tf.cast(tf.argmax(y_hat, axis=1), dtype=tf.int32) == y, dtype=tf.float32).numpy().sum()
    else:
        return tf.cast(tf.cast(y_hat, dtype=tf.int32) == y, dtype=tf.float32).numpy().sum()
```

<<<<<<< HEAD

```{.python .input}
#@tab jax
=======
```{.python .input}
#@tab jax 
>>>>>>> e0309960
def accuracy(y_hat, y):  #@save
    if y_hat.shape[1] > 1:
        return float((y_hat.argmax(axis=1).astype('float32') == y.astype(
            'float32')).sum())
    else:
        return float((y_hat.astype('int32') == y.astype('int32')).sum())
```

We will continue to use the variables `y_hat` and `y`
defined in the `pick` function,
as the predicted probability distribution and label, respectively.
We can see that the first example's prediction category is $2$
(the largest element of the row is $0.6$ with an index of $2$),
which is inconsistent with the actual label, $0$.
The second example's prediction category is $2$
(the largest element of the row is $0.5$ with an index of $2$),
which is consistent with the actual label, $2$.
Therefore, the classification accuracy rate for these two examples is $0.5$.

```python
y = np.array([0, 2])
accuracy(y_hat, y) / len(y)
```


```python
#@tab pytorch
y = torch.tensor([0, 2])
accuracy(y_hat, y) / len(y)
```


```python
#@tab tensorflow
y = tf.constant([0, 2])
accuracy(y_hat, y) / len(y)
```

<<<<<<< HEAD

```{.python .input}
#@tab jax
=======
```{.python .input}
#@tab jax 
>>>>>>> e0309960
y = np.array([0, 2])
accuracy(y_hat, y) / len(y)
```

Similarly, we can evaluate the accuracy for model `net` on the dataset
(accessed via `data_iter`).

```python
def evaluate_accuracy(net, data_iter):  #@save
    metric = Accumulator(2)  # num_corrected_examples, num_examples
    for X, y in data_iter:
        metric.add(accuracy(net(X), y), y.size)
    return metric[0] / metric[1]
```


```python
#@tab pytorch
def evaluate_accuracy(net, data_iter):  #@save
    metric = Accumulator(2)  # num_corrected_examples, num_examples
    for X, y in data_iter:
        metric.add(accuracy(net(X), y), y.numpy().size)
    return metric[0] / metric[1]
```


```python
#@tab tensorflow
def evaluate_accuracy(net, data_iter):  #@save
    metric = Accumulator(2)  # num_corrected_examples, num_examples
    for _, (X, y) in enumerate(data_iter):
        y = tf.cast(y, dtype=tf.int32)
        X = tf.cast(X, dtype=tf.int32)
        metric.add(accuracy(net(X), y), y.numpy().size)
    return metric[0] / metric[1]
```

<<<<<<< HEAD

=======
>>>>>>> e0309960
```{.python .input}
#@tab jax
def evaluate_accuracy(net, data_iter):  #@save
    metric = Accumulator(2)  # num_corrected_examples, num_examples
    for X, y in data_iter:
        metric.add(accuracy(net(X), y), y.size)
    return metric[0] / metric[1]
```

Here `Accumulator` is a utility class to accumulate sums over multiple numbers.

```{.python .input}
#@tab all
class Accumulator:  #@save
    """Sum a list of numbers over time."""
    def __init__(self, n):
        self.data = [0.0] * n

    def add(self, *args):
        self.data = [a+float(b) for a, b in zip(self.data, args)]

    def reset(self):
        self.data = [0.0] * len(self.data)

    def __getitem__(self, idx):
        return self.data[idx]
```

Because we initialized the `net` model with random weights,
the accuracy of this model should be close to random guessing,
i.e., $0.1$ for $10$ classes.

```python
evaluate_accuracy(net, test_iter)
```


```python
#@tab pytorch
evaluate_accuracy(net, test_iter)
```


```python
#@tab tensorflow
evaluate_accuracy(net, test_iter)
```


```{.python .input}
#@tab jax
evaluate_accuracy(net, test_iter)
```

## Model Training

The training loop for softmax regression should look strikingly familiar
if you read through our implementation
of linear regression in :numref:`sec_linear_scratch`.
Here we refactor the implementation to make it reusable.
First, we define a function to train for one data epoch.
Note that `updater` is general function to update the model parameters,
which accepts the batch size as an argument.
It can be either a wrapper of `d2l.sgd` or a Gluon trainer.

```python
def train_epoch_ch3(net, train_iter, loss, updater):  #@save
    metric = Accumulator(3)  # train_loss_sum, train_acc_sum, num_examples
    if isinstance(updater, gluon.Trainer):
        updater = updater.step
    for X, y in train_iter:
        # Compute gradients and update parameters
        with autograd.record():
            y_hat = net(X)
            l = loss(y_hat, y)
        l.backward()
        updater(X.shape[0])
        metric.add(float(l.sum()), accuracy(y_hat, y), y.size)
    # Return training loss and training accuracy
    return metric[0]/metric[2], metric[1]/metric[2]
```


```python
#@tab pytorch
def train_epoch_ch3(net, train_iter, loss, updater):  #@save
    metric = Accumulator(3)  # train_loss_sum, train_acc_sum, num_examples
    pt_optimizer=False
    if isinstance(updater, torch.optim.Optimizer):
        pt_optimizer=True
    for X, y in train_iter:
        # Compute gradients and update parameters
        y_hat = net(X)
        l = loss(y_hat, y)
        if pt_optimizer:
            updater.zero_grad()
            l.backward()
            updater.step()
            metric.add(float(l)*len(y), float(accuracy(y_hat, y)), len(y))
        else:
            l.sum().backward()
            updater(X.shape[0])
            l_sum = float(l.sum())
            metric.add(l_sum, accuracy(y_hat, y), y.numpy().size)
    # Return training loss and training accuracy
    return metric[0]/metric[2], metric[1]/metric[2]
```


```python
#@tab tensorflow
def train_epoch_ch3(net, train_iter, loss, updater, params=None):  #@save
    metric = Accumulator(3)  # train_loss_sum, train_acc_sum, num_examples
    for X, y in train_iter:
        # Compute gradients and update parameters
        with tf.GradientTape(persistent=True) as tape:
            y_hat = net(X)
            l = loss(y_hat, tf.cast(y, dtype=tf.float32))
            l = tf.where(tf.math.is_nan(l), tf.zeros_like(l), l)
            l_sum = tf.reduce_sum(l)
        if params is None:
            params = net.trainable_variables
        grads = tape.gradient(l_sum, params)
        updater = tf.keras.optimizers.SGD(0.1)
        updater.apply_gradients(zip([grad / X.shape[0] for grad in grads], params))
        y = tf.cast(y, dtype=tf.float32)
        metric.add(l_sum, float(accuracy(y_hat, y)), len(y))
    # Return training loss and training accuracy
    return metric[0]/metric[2], metric[1]/metric[2]
```


Before showing the implementation of the training function,
we define a utility class that draws data in animation.
Again, it aims to simplify the code in later chapters.

```{.python .input}
#@tab all
class Animator:  #@save
    def __init__(self, xlabel=None, ylabel=None, legend=None, xlim=None,
                 ylim=None, xscale='linear', yscale='linear', fmts=None,
                 nrows=1, ncols=1, figsize=(3.5, 2.5)):
        """Incrementally plot multiple lines."""
        if legend is None:
            legend = []
        d2l.use_svg_display()
        self.fig, self.axes = d2l.plt.subplots(nrows, ncols, figsize=figsize)
        if nrows * ncols == 1:
            self.axes = [self.axes, ]
        # Use a lambda to capture arguments
        self.config_axes = lambda: d2l.set_axes(
            self.axes[0], xlabel, ylabel, xlim, ylim, xscale, yscale, legend)
        self.X, self.Y, self.fmts = None, None, fmts

    def add(self, x, y):
        """Add multiple data points into the figure."""
        if not hasattr(y, "__len__"):
            y = [y]
        n = len(y)
        if not hasattr(x, "__len__"):
            x = [x] * n
        if not self.X:
            self.X = [[] for _ in range(n)]
        if not self.Y:
            self.Y = [[] for _ in range(n)]
        if not self.fmts:
            self.fmts = ['-'] * n
        for i, (a, b) in enumerate(zip(x, y)):
            if a is not None and b is not None:
                self.X[i].append(a)
                self.Y[i].append(b)
        self.axes[0].cla()
        for x, y, fmt in zip(self.X, self.Y, self.fmts):
            self.axes[0].plot(x, y, fmt)
        self.config_axes()
        display.display(self.fig)
        display.clear_output(wait=True)
```

The training function then runs multiple epochs and visualize the training progress.

```python
#@save
def train_ch3(net, train_iter, test_iter, loss, num_epochs, updater):
    animator = Animator(xlabel='epoch', xlim=[1, num_epochs],
                        ylim=[0.3, 0.9],
                        legend=['train loss', 'train acc', 'test acc'])
    for epoch in range(num_epochs):
        train_metrics = train_epoch_ch3(net, train_iter, loss, updater)
        test_acc = evaluate_accuracy(net, test_iter)
        animator.add(epoch+1, train_metrics+(test_acc,))
```


```python
#@tab pytorch
#@save
def train_ch3(net, train_iter, test_iter, loss, num_epochs, updater):
    animator = Animator(xlabel='epoch', xlim=[1, num_epochs],
                        ylim=[0.3, 0.9],
                        legend=['train loss', 'train acc', 'test acc'])
    for epoch in range(num_epochs):
        train_metrics = train_epoch_ch3(net, train_iter, loss, updater)
        test_acc = evaluate_accuracy(net, test_iter)
        animator.add(epoch+1, train_metrics+(test_acc,))
```


```python
#@tab tensorflow
#@save
def train_ch3(net, train_iter, test_iter, loss, num_epochs, updater, params=None):
    animator = Animator(xlabel='epoch', xlim=[1, num_epochs],
                        ylim=[0.3, 0.9],
                        legend=['train loss', 'train acc', 'test acc'])
    for epoch in range(num_epochs):
        train_metrics = train_epoch_ch3(net, train_iter, loss, updater, params)
        test_acc = evaluate_accuracy(net, test_iter)
        animator.add(epoch+1, train_metrics+(test_acc,))
```


Again, we use the minibatch stochastic gradient descent
to optimize the loss function of the model.
Note that the number of epochs (`num_epochs`),
and learning rate (`lr`) are both adjustable hyper-parameters.
By changing their values, we may be able
to increase the classification accuracy of the model.
In practice we will want to split our data three ways
into training, validation, and test data,
using the validation data to choose
the best values of our hyperparameters.

```python
num_epochs, lr = 10, 0.1

def updater(batch_size):
    return d2l.sgd([W, b], lr, batch_size)

train_ch3(net, train_iter, test_iter, cross_entropy, num_epochs, updater)
```


```python
#@tab pytorch
num_epochs, lr = 10, 0.1

def updater(batch_size):
    return d2l.sgd([W, b], lr, batch_size)

train_ch3(net, train_iter, test_iter, cross_entropy, num_epochs, updater)
```


```python
#@tab tensorflow
num_epochs, lr = 10, 0.1

def updater(batch_size):
    return d2l.sgd([W, b], grads, lr, batch_size)

train_ch3(net, train_iter, test_iter, cross_entropy, num_epochs, updater, params=[W, b])
```


## Prediction

Now that training is complete,
our model is ready to classify some images.
Given a series of images,
we will compare their actual labels
(first line of text output)
and the model predictions
(second line of text output).

```python
def predict_ch3(net, test_iter, n=6): #@save
    for X, y in test_iter:
        break
    trues = d2l.get_fashion_mnist_labels(y)
    preds = d2l.get_fashion_mnist_labels(net(X).argmax(axis=1))
    titles = [true+'\n' + pred for true, pred in zip(trues, preds)]
    d2l.show_images(X[0:n].reshape(n, 28, 28), 1, n, titles=titles[0:n])

predict_ch3(net, test_iter)
```


```python
#@tab pytorch
def predict_ch3(net, test_iter, n=6):  #@save
    for X, y in test_iter:
        break
    trues = d2l.get_fashion_mnist_labels(y)
    preds = d2l.get_fashion_mnist_labels(net(X).argmax(axis=1))
    titles = [true+'\n' + pred for true, pred in zip(trues, preds)]
    d2l.show_images(X[0:n].reshape(n, 28, 28), 1, n, titles=titles[0:n])

predict_ch3(net, test_iter)
```


```python
#@tab tensorflow
def predict_ch3(net, test_iter, n=6):  #@save
    for X, y in test_iter:
        break
    trues = d2l.get_fashion_mnist_labels(y)
    preds = d2l.get_fashion_mnist_labels(tf.argmax(net(X), axis=1))
    titles = [true+'\n' + pred for true, pred in zip(trues, preds)]
    d2l.show_images(tf.reshape(X[0:n], (n, 28, 28)), 1, n, titles=titles[0:n])

predict_ch3(net, test_iter)
```


## Summary

With softmax regression, we can train models for multi-category classification.
The training loop is very similar to that in linear regression:
retrieve and read data, define models and loss functions,
then train models using optimization algorithms.
As you will soon find out, most common deep learning models
have similar training procedures.

## Exercises

1. In this section, we directly implemented the softmax function based on the mathematical definition of the softmax operation. What problems might this cause (hint: try to calculate the size of $\exp(50)$)?
1. The function `cross_entropy` in this section is implemented according to the definition of the cross-entropy loss function.  What could be the problem with this implementation (hint: consider the domain of the logarithm)?
1. What solutions you can think of to fix the two problems above?
1. Is it always a good idea to return the most likely label. E.g., would you do this for medical diagnosis?
1. Assume that we want to use softmax regression to predict the next word based on some features. What are some problems that might arise from a large vocabulary?

:begin_tab:`mxnet`
[Discussions](https://discuss.d2l.ai/t/50)
:end_tab:

:begin_tab:`pytorch`
[Discussions](https://discuss.d2l.ai/t/51)
:end_tab:<|MERGE_RESOLUTION|>--- conflicted
+++ resolved
@@ -32,20 +32,11 @@
 from IPython import display
 ```
 
-<<<<<<< HEAD
-
-```{.python .input}
-#@tab jax
-from d2l import jax as d2l
-import jax.numpy as np
-import jax
-=======
 ```{.python .input}
 #@tab jax
 from d2l import jax as d2l
 import jax
 import jax.numpy as np
->>>>>>> e0309960
 from IPython import display
 ```
 
@@ -67,16 +58,6 @@
 
 ```python
 #@tab tensorflow
-batch_size = 256
-train_iter, test_iter = d2l.load_data_fashion_mnist(batch_size)
-```
-
-<<<<<<< HEAD
-
-=======
->>>>>>> e0309960
-```{.python .input}
-#@tab jax
 batch_size = 256
 train_iter, test_iter = d2l.load_data_fashion_mnist(batch_size)
 ```
@@ -129,23 +110,6 @@
 
 W = tf.Variable(tf.random.normal(shape=(num_inputs, num_outputs), mean=0, stddev=0.01, dtype=tf.float32))
 b = tf.Variable(tf.zeros(num_outputs, dtype=tf.float32))
-```
-
-<<<<<<< HEAD
-
-=======
->>>>>>> e0309960
-```{.python .input}
-#@tab jax
-num_inputs = 784
-num_outputs = 10
-key = jax.random.PRNGKey(42)
-<<<<<<< HEAD
-W = jax.random.normal(key, shape=(num_inputs, num_outputs))
-=======
-W = jax.random.normal(key, shape=(num_inputs, num_outputs))*0.01
->>>>>>> e0309960
-b = np.zeros(num_outputs)
 ```
 
 ## The Softmax
@@ -182,16 +146,6 @@
 tf.reduce_sum(X, axis=0, keepdims=True), tf.reduce_sum(X, axis=1, keepdims=True)
 ```
 
-<<<<<<< HEAD
-
-=======
->>>>>>> e0309960
-```{.python .input}
-#@tab jax
-X = np.array([[1, 2, 3], [4, 5, 6]])
-print(X.sum(axis=0, keepdims=True), '\n', X.sum(axis=1, keepdims=True))
-```
-
 We are now ready to implement the softmax function.
 Recall that softmax consists of two steps:
 First, we exponentiate each term (using `exp`).
@@ -238,18 +192,6 @@
     return X_exp / partition  # The broadcast mechanism is applied here
 ```
 
-<<<<<<< HEAD
-
-=======
->>>>>>> e0309960
-```{.python .input}
-#@tab jax
-def softmax(X):
-    X_exp = np.exp(X)
-    partition = X_exp.sum(axis=1, keepdims=True)
-    return X_exp / partition  # The broadcast mechanism is applied here
-```
-
 As you can see, for any random input,
 we turn each element into a non-negative number.
 Moreover, each row sums up to 1,
@@ -282,18 +224,6 @@
 X_prob, tf.reduce_sum(X_prob, axis=1)
 ```
 
-<<<<<<< HEAD
-
-=======
->>>>>>> e0309960
-```{.python .input}
-#@tab jax
-key = jax.random.PRNGKey(42)
-X = jax.random.normal(key, shape=(2, 5))
-X_prob = softmax(X)
-X_prob, X_prob.sum(axis=1)
-```
-
 ## The Model
 
 Now that we have defined the softmax operation,
@@ -320,16 +250,6 @@
 #@tab tensorflow
 def net(X):
     return softmax(tf.matmul(tf.cast(tf.reshape(X, shape=(-1, W.shape[0])), dtype=tf.float32), W) + b)
-```
-
-<<<<<<< HEAD
-
-=======
->>>>>>> e0309960
-```{.python .input}
-#@tab jax
-def net(X):
-    return softmax(np.dot(X.reshape(-1, num_inputs), W) + b)
 ```
 
 ## The Loss Function
@@ -369,23 +289,6 @@
 tf.boolean_mask(y_hat, tf.one_hot([0, 2], depth=3))
 ```
 
-<<<<<<< HEAD
-=======
-```{.python .input}
-#@tab jax
-y_hat = np.array([[0.1, 0.3, 0.6], [0.3, 0.2, 0.5]])
-y_hat[[0, 1], [0, 2]]
-```
-
-Now we can implement the cross-entropy loss function efficiently with just one line of code.
->>>>>>> e0309960
-
-```{.python .input}
-#@tab jax
-y_hat = np.array([[0.1, 0.3, 0.6], [0.3, 0.2, 0.5]])
-y_hat[[0, 1], [0, 2]]
-```
-
 Now we can implement the cross-entropy loss function efficiently with just one line of code.
 
 ```python
@@ -408,19 +311,6 @@
         y = tf.one_hot(y, depth=y_hat.shape[-1])
         y = tf.cast(tf.reshape(y, shape=[-1, y_hat.shape[-1]]), dtype=tf.int32)
         return -tf.math.log(tf.boolean_mask(y_hat, y))
-```
-
-<<<<<<< HEAD
-
-```{.python .input}
-#@tab jax
-def cross_entropy(y_hat, y):
-=======
-```{.python .input}
-#@tab jax
-def cross_entropy(y_hat, y):#@save
->>>>>>> e0309960
-    return - np.log(y_hat[range(len(y_hat)), y])
 ```
 
 ## Classification Accuracy
@@ -482,22 +372,6 @@
         return tf.cast(tf.cast(y_hat, dtype=tf.int32) == y, dtype=tf.float32).numpy().sum()
 ```
 
-<<<<<<< HEAD
-
-```{.python .input}
-#@tab jax
-=======
-```{.python .input}
-#@tab jax 
->>>>>>> e0309960
-def accuracy(y_hat, y):  #@save
-    if y_hat.shape[1] > 1:
-        return float((y_hat.argmax(axis=1).astype('float32') == y.astype(
-            'float32')).sum())
-    else:
-        return float((y_hat.astype('int32') == y.astype('int32')).sum())
-```
-
 We will continue to use the variables `y_hat` and `y`
 defined in the `pick` function,
 as the predicted probability distribution and label, respectively.
@@ -528,18 +402,6 @@
 accuracy(y_hat, y) / len(y)
 ```
 
-<<<<<<< HEAD
-
-```{.python .input}
-#@tab jax
-=======
-```{.python .input}
-#@tab jax 
->>>>>>> e0309960
-y = np.array([0, 2])
-accuracy(y_hat, y) / len(y)
-```
-
 Similarly, we can evaluate the accuracy for model `net` on the dataset
 (accessed via `data_iter`).
 
@@ -570,19 +432,6 @@
         y = tf.cast(y, dtype=tf.int32)
         X = tf.cast(X, dtype=tf.int32)
         metric.add(accuracy(net(X), y), y.numpy().size)
-    return metric[0] / metric[1]
-```
-
-<<<<<<< HEAD
-
-=======
->>>>>>> e0309960
-```{.python .input}
-#@tab jax
-def evaluate_accuracy(net, data_iter):  #@save
-    metric = Accumulator(2)  # num_corrected_examples, num_examples
-    for X, y in data_iter:
-        metric.add(accuracy(net(X), y), y.size)
     return metric[0] / metric[1]
 ```
 
