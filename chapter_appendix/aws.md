--- conflicted
+++ resolved
@@ -1,16 +1,9 @@
 # Using AWS Instances
 
-<<<<<<< HEAD
-Many deep learning applications require computational expensive operations. The resources of your local machine might not be sufficient to perform these computations in a reasonable amount of time. Cloud computing services can give you access to more powerful computers to run the GPU intensive deep learning code of this book. In this section, we will show you how to set up an instance and we will use Jupyter Notebooks to run code on AWS (Amazon Web Services). The walkthrough includes a number of steps:
-
-1. Request for a GPU instance. 
-1. Optionally: install CUDA (or use an AMI with CUDA preinstalled). 
-=======
 Many deep learning applications require significant amounts of computation. Your local machine might be too slow to solve these problems in a reasonable amount of time. Cloud computing services can give you access to more powerful computers to run the GPU intensive portions of this book. In this section, we will show you how to set up an instance. We will use Jupyter Notebooks to run code on AWS (Amazon Web Services). The walkthrough includes a number of steps:
 
 1. Request for a GPU instance. 
 1. Optionally: install CUDA or use an AMI with CUDA preinstalled. 
->>>>>>> 61f1da38
 1. Set up the corresponding MXNet GPU version.
 
 This process applies to other instances (and other clouds), too, albeit with some minor modifications. 
