# File I/O

So far we discussed how to process data and how
to build, train, and test deep learning models.
However, at some point, we will hopefully be happy enough
with the learned models that we will want
to save the results for later use in various contexts
(perhaps even to make predictions in deployment).
Additionally, when running a long training process,
the best practice is to periodically save intermediate results (checkpointing)
to ensure that we do not lose several days worth of computation
if we trip over the power cord of our server.
Thus it is time we learned how to load and store
both individual weight vectors and entire models.
This section addresses both issues.

## Loading and Saving Tensors

For individual tensors, we can directly
invoke the `load` and `save` functions
to read and write them respectively.
Both functions require that we supply a name,
and `save` requires as input the variable to be saved.

```{.python .input}
from mxnet import np, npx
from mxnet.gluon import nn
npx.set_np()

x = np.arange(4)
npx.save('x-file', x)
```

```{.python .input}
#@tab pytorch
import torch
from torch import nn
from torch.nn import functional as F

x = torch.arange(4)
torch.save(x, 'x-file')
```

```{.python .input}
#@tab tensorflow
import tensorflow as tf
import numpy as np

<<<<<<< HEAD
x = tf.range(4)
np.save("x-file.npy", x)
=======
x = tf.constant(range(4))
np.save('x-file.npy', x)
>>>>>>> 6186804d
```

We can now read this data from the stored file back into memory.

```{.python .input}
x2 = npx.load('x-file')
x2
```

```{.python .input}
#@tab pytorch
x2 = torch.load("x-file")
x2
```

```{.python .input}
#@tab tensorflow
x2 = np.load('x-file.npy', allow_pickle=True)
x2
```

We can store a list of tensors and read them back into memory.

```{.python .input}
y = np.zeros(4)
npx.save('x-files', [x, y])
x2, y2 = npx.load('x-files')
(x2, y2)
```

```{.python .input}
#@tab pytorch
y = torch.zeros(4)
torch.save([x, y],'x-files')
x2, y2 = torch.load('x-files')
(x2, y2)
```

```{.python .input}
#@tab tensorflow
y = tf.zeros(4)
np.save('xy-files.npy', [x, y])
x2, y2 = np.load('xy-files.npy', allow_pickle=True)
(x2, y2)
```

We can even write and read a dictionary that maps
from strings to tensors.
This is convenient when we want
to read or write all the weights in a model.

```{.python .input}
mydict = {'x': x, 'y': y}
npx.save('mydict', mydict)
mydict2 = npx.load('mydict')
mydict2
```

```{.python .input}
#@tab pytorch
mydict = {'x': x, 'y': y}
torch.save(mydict, 'mydict')
mydict2 = torch.load('mydict')
mydict2
```

```{.python .input}
#@tab tensorflow
mydict = {'x': x, 'y': y}
np.save('mydict.npy', mydict)
mydict2 = np.load('mydict.npy', allow_pickle=True)
mydict2
```

## Model Parameters

Saving individual weight vectors (or other tensors) is useful,
but it gets very tedious if we want to save
(and later load) an entire model.
After all, we might have hundreds of
parameter groups sprinkled throughout.
For this reason the framework provides built-in functionality
to load and save entire networks.
An important detail to note is that this
saves model *parameters* and not the entire model.
For example, if we have a 3-layer MLP,
we need to specify the *architecture* separately.
The reason for this is that the models themselves can contain arbitrary code,
hence they cannot be serialized as naturally
Thus, in order to reinstate a model, we need
to generate the architecture in code
and then load the parameters from disk.
Let us start with our familiar MLP.

```{.python .input}
class MLP(nn.Block):
    def __init__(self, **kwargs):
        super(MLP, self).__init__(**kwargs)
        self.hidden = nn.Dense(256, activation='relu')
        self.output = nn.Dense(10)

    def forward(self, x):
        return self.output(self.hidden(x))

net = MLP()
net.initialize()
x = np.random.uniform(size=(2, 20))
y = net(x)
```

```{.python .input}
#@tab pytorch
class MLP(nn.Module):
    def __init__(self):
        super().__init__()
        self.hidden = nn.Linear(20, 256)
        self.output = nn.Linear(256, 10)

    def forward(self, x):
        return self.output(F.relu(self.hidden(x)))

net = MLP()
x = torch.randn(size=(2, 20))
y = net(x)
```

```{.python .input}
#@tab tensorflow
class MLP(tf.keras.Model):
    def __init__(self):
        super().__init__()
        self.flatten = tf.keras.layers.Flatten()
        self.hidden = tf.keras.layers.Dense(units=256, activation=tf.nn.relu)
        self.out = tf.keras.layers.Dense(units=10)

    def call(self, inputs):
        x = self.flatten(inputs)
        x = self.hidden(x)
        return self.out(x)

net = MLP()
x = tf.random.uniform((2, 20))
y = net(x)
```

Next, we store the parameters of the model as a file with the name `mlp.params`.

```{.python .input}
net.save_parameters('mlp.params')
```

```{.python .input}
#@tab pytorch
torch.save(net.state_dict(), 'mlp.params')
```

```{.python .input}
#@tab tensorflow
net.save_weights('mlp.params')
```

To recover the model, we instantiate a clone
of the original MLP model.
Instead of randomly initializing the model parameters,
we read the parameters stored in the file directly.

```{.python .input}
clone = MLP()
clone.load_parameters('mlp.params')
```

```{.python .input}
#@tab pytorch
clone = MLP()
clone.load_state_dict(torch.load("mlp.params"))
clone.eval()
```

```{.python .input}
#@tab tensorflow
clone = MLP()
clone.load_weights("mlp.params")
```

Since both instances have the same model parameters,
the computation result of the same input `x` should be the same.
Let us verify this.

```{.python .input}
yclone = clone(x)
yclone == y
```

```{.python .input}
#@tab pytorch
yclone = clone(x)
yclone == y
```

```{.python .input}
#@tab tensorflow
yclone = clone(x)
yclone == y
```

## Summary

* The `save` and `load` functions can be used to perform File I/O for tensor objects.
* We can save and load the entire sets of parameters for a network via a parameter dictionary.
* Saving the architecture has to be done in code rather than in parameters.

## Exercises

1. Even if there is no need to deploy trained models to a different device, what are the practical benefits of storing model parameters?
1. Assume that we want to reuse only parts of a network to be incorporated into a network of a *different* architecture. How would you go about using, say the first two layers from a previous network in a new network.
1. How would you go about saving network architecture and parameters? What restrictions would you impose on the architecture?

:begin_tab:`mxnet`
[Discussions](https://discuss.d2l.ai/t/60)
:end_tab:

:begin_tab:`pytorch`
[Discussions](https://discuss.d2l.ai/t/61)
:end_tab:<|MERGE_RESOLUTION|>--- conflicted
+++ resolved
@@ -46,13 +46,8 @@
 import tensorflow as tf
 import numpy as np
 
-<<<<<<< HEAD
 x = tf.range(4)
 np.save("x-file.npy", x)
-=======
-x = tf.constant(range(4))
-np.save('x-file.npy', x)
->>>>>>> 6186804d
 ```
 
 We can now read this data from the stored file back into memory.
