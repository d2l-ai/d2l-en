--- conflicted
+++ resolved
@@ -437,12 +437,7 @@
 import time
 import zipfile
 import requests
-<<<<<<< HEAD
-from sklearn.datasets import fetch_openml
-from sklearn.model_selection import train_test_split
-=======
 import tensorflow_datasets as tfds
->>>>>>> d25d9a69
 d2l = sys.modules[__name__]
 ```
 
