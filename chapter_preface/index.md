--- conflicted
+++ resolved
@@ -528,11 +528,7 @@
 Wenxiang Xu, Lifu Huang, filevich, quake2005, nils-werner, Yiming Li, Marsel Khisamutdinov,
 Francesco "Fuma" Fumagalli, Peilin Sun, Vincent Gurgul, qingfengtommy, Janmey Shukla, Mo Shan,
 Kaan Sancak, regob, AlexSauer, Gopalakrishna Ramachandra, Tobias Uelwer, Chao Wang, Tian Cao,
-<<<<<<< HEAD
-Nicolas Corthorn, kxxt.
-=======
-Nicolas Corthorn, akash5474.
->>>>>>> 379ff6d6
+Nicolas Corthorn, akash5474, kxxt.
 
 We thank Amazon Web Services, especially Swami Sivasubramanian, Peter DeSantis, Adam Selipsky,
 and Andrew Jassy for their generous support in writing this book. 
